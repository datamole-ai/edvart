[tool.poetry]
name = "edvart"
version = "0.0.0"  # DO NOT CHANGE - managed by Git tags and CI
license = "MIT"
repository = "https://github.com/datamole-ai/edvart"
description = "Effective data visualization and reporting tool"
authors = ["Michal Belak <michal.belak@datamole.ai>"]
include = ["example-datasets/*.csv"]
exclude = ["tests"]
readme = "README.md"

[tool.poetry.dependencies]
python = ">=3.9, <3.13"
ipykernel = "*"
pandas = ">=1.5, <2.3"
numpy = [
    { version = "*", python = "<3.12" },
    { version = "^1.26.0", python = ">=3.12" },
]
scipy = { version = "^1.11", python = ">=3.12" }
matplotlib = "^3.3"
seaborn = "^0.13"
plotly = ">=4.0.0, <6"
statsmodels = ">0.10.2"
nbformat = "*"
ipywidgets = ">=7.5, <9"
colorlover = "*"
scikit-learn = ">=0.22.1"
nbconvert = "^7.0.0"    # Required for exporting to HTML
umap-learn = { version = "^0.5.4", optional = true }
# umap-learn dependes on numba. It is specified explicitly to install
# a newer version, since by default it installs an older version of numba,
# which also installs an older version of llmvlite, which is incompatible
# with newer version of LLVM binaries.
numba = { version = "^0.59", optional = true }
pyarrow = { version = "^14.0.1", optional = true }
isort = "^5.10.1"
strenum = { version = "^0.4.15", python = "<3.11" }

[tool.poetry.extras]
umap = ["umap-learn", "numba"]
arrow = ["pyarrow"]
all = ["umap-learn", "numba", "pyarrow"]

[tool.poetry.dev-dependencies]
pytest-cov = "^2.8"
pytest = "~8.0"
sphinx = "~7.1"
sphinx-rtd-theme = "~1.3.0"
toml = "^0.10.0"
jupyter = "*"
sphinx-copybutton = "^0.5.2"
pytest-xdist = "^3.3.1"
<<<<<<< HEAD
pandas-stubs = "^2.2.0"
mypy = "^1.8.0"
=======
ruff = "^0.3.0"
>>>>>>> eb78c670

[build-system]
requires = ["poetry_core>=1.0.0"]
build-backend = "poetry.core.masonry.api"

<<<<<<< HEAD
[tool.mypy]
ignore_missing_imports = true
python_version = "3.9"
plugins = "numpy.typing.mypy_plugin"
=======
[tool.ruff]
line-length = 100
target-version = "py310"
src = ["task"]

[tool.ruff.lint]
select = [
    "E",
    "F",
    "N",
    "W",
    "I001",
]

[tool.ruff.lint.per-file-ignores]
"__init__.py" = ["E402", "F401"]

[tool.ruff.lint.isort]
known-first-party = ["edvart"]
>>>>>>> eb78c670
<|MERGE_RESOLUTION|>--- conflicted
+++ resolved
@@ -51,23 +51,19 @@
 jupyter = "*"
 sphinx-copybutton = "^0.5.2"
 pytest-xdist = "^3.3.1"
-<<<<<<< HEAD
 pandas-stubs = "^2.2.0"
 mypy = "^1.8.0"
-=======
 ruff = "^0.3.0"
->>>>>>> eb78c670
 
 [build-system]
 requires = ["poetry_core>=1.0.0"]
 build-backend = "poetry.core.masonry.api"
 
-<<<<<<< HEAD
 [tool.mypy]
 ignore_missing_imports = true
 python_version = "3.9"
 plugins = "numpy.typing.mypy_plugin"
-=======
+
 [tool.ruff]
 line-length = 100
 target-version = "py310"
@@ -86,5 +82,4 @@
 "__init__.py" = ["E402", "F401"]
 
 [tool.ruff.lint.isort]
-known-first-party = ["edvart"]
->>>>>>> eb78c670
+known-first-party = ["edvart"]