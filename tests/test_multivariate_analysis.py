import warnings
from contextlib import redirect_stdout

import numpy as np
import pandas as pd
import plotly.io as pio
import pytest

pio.renderers.default = "json"

from edvart import utils
from edvart.report_sections import multivariate_analysis
from edvart.report_sections.code_string_formatting import code_dedent, get_code
from edvart.report_sections.multivariate_analysis import (
    UMAP_AVAILABLE,
    MultivariateAnalysis,
    MultivariateAnalysisSubsection,
)
from edvart.report_sections.section_base import Verbosity
from edvart.utils import select_numeric_columns
<<<<<<< HEAD
=======

if UMAP_AVAILABLE:
    from edvart.report_sections import umap
>>>>>>> c6cda466

from .execution_utils import check_section_executes
from .pyarrow_utils import pyarrow_params


@pytest.fixture(params=pyarrow_params)
def test_df(request) -> pd.DataFrame:
    test_df = pd.DataFrame(
        data=[
            [1.1, "a", 3.7, 3.9],
            [2.2, "b", 4.2, 5.1],
            [3.3, "c", 7.9, 5.8],
            [4.4, "d", 7.6, 5.2],
            [5.5, "e", 7.1, 3.7],
        ],
        columns=["A", "B", "C", "D"],
    )
    if request.param:
        test_df = test_df.convert_dtypes(dtype_backend="pyarrow")

    return test_df


def test_default_config_verbosity():
    multivariate_section = MultivariateAnalysis()
    assert multivariate_section.verbosity == Verbosity.LOW, "Verbosity should be Verbosity.LOW"
    for s in multivariate_section.subsections:
        assert s.verbosity == Verbosity.LOW, "Verbosity should be Verbosity.LOW"


def test_high_verbosities():
    with pytest.raises(ValueError):
        MultivariateAnalysis(verbosity=4)
    with pytest.raises(ValueError):
        MultivariateAnalysis(verbosity_pca=5)


def test_global_verbosity_overriding():
    multivariate_section = MultivariateAnalysis(
        verbosity=Verbosity.LOW,
        verbosity_pca=Verbosity.HIGH,
        verbosity_umap=Verbosity.MEDIUM,
        verbosity_parallel_categories=Verbosity.MEDIUM,
        verbosity_parallel_coordinates=Verbosity.HIGH,
    )

    assert multivariate_section.verbosity == Verbosity.LOW
    for subsec in multivariate_section.subsections:
        if isinstance(subsec, multivariate_analysis.PCA):
            assert subsec.verbosity == Verbosity.HIGH, "Verbosity of PCA should be Verbosity.HIGH"
        if UMAP_AVAILABLE:
            if isinstance(subsec, multivariate_analysis.UMAP):
                assert (
                    subsec.verbosity == Verbosity.MEDIUM
                ), "Verbosity of UMAP should be Verbosity.MEDIUM"
        if isinstance(subsec, multivariate_analysis.ParallelCategories):
            assert (
                subsec.verbosity == Verbosity.MEDIUM
            ), "Verbosity of Par cats should be Verbosity.MEDIUM"
        if isinstance(subsec, multivariate_analysis.ParallelCoordinates):
            assert (
                subsec.verbosity == Verbosity.HIGH
            ), "Verbosity of Par coords should be Verbosity.HIGH"


def test_verbosity_propagation():
    multivariate_section = MultivariateAnalysis(verbosity=Verbosity.HIGH)
    assert (
        multivariate_section.verbosity == Verbosity.HIGH
    ), "Multivariate analysis global verbosity should be Verbosity.HIGH."

    for subsec in multivariate_section.subsections:
        assert (
            subsec.verbosity == Verbosity.HIGH
        ), f"Subsection {type(subsec)} verbosity should be Verbosity.HIGH"


def test_negative_verbosities():
    with pytest.raises(ValueError):
        MultivariateAnalysis(verbosity=-2)
    with pytest.raises(ValueError):
        multivariate_analysis.MultivariateAnalysis(verbosity_pca=-1)


def test_section_adding():
    subsections = [
        MultivariateAnalysisSubsection.PCA,
        MultivariateAnalysisSubsection.PCA,
        MultivariateAnalysisSubsection.ParallelCoordinates,
        MultivariateAnalysisSubsection.ParallelCategories,
    ]
    if UMAP_AVAILABLE:
        subsections.append(MultivariateAnalysisSubsection.UMAP)
    multivariate_section = MultivariateAnalysis(subsections=subsections)
    if UMAP_AVAILABLE:
        assert len(multivariate_section.subsections) == 5
    else:
        assert len(multivariate_section.subsections) == 4
    assert isinstance(
        multivariate_section.subsections[0], multivariate_analysis.PCA
    ), "Subsection should be PCA"
    assert isinstance(
        multivariate_section.subsections[1], multivariate_analysis.PCA
    ), "Subsection should be PCA"
    assert isinstance(
        multivariate_section.subsections[2], multivariate_analysis.ParallelCoordinates
    ), "Subsection should be Parallel coordinates"
    assert isinstance(
        multivariate_section.subsections[3], multivariate_analysis.ParallelCategories
    ), "Subsection should be Parallel categories"
    if UMAP_AVAILABLE:
        assert isinstance(
            multivariate_section.subsections[4], multivariate_analysis.UMAP
        ), "Subsection should be UMAP"


def test_code_export_verbosity_low(test_df: pd.DataFrame):
    df = test_df
    multivariate_section = MultivariateAnalysis(verbosity=Verbosity.LOW)
    # Export code
    exported_cells = []
    multivariate_section.add_cells(exported_cells, df=df)
    # Remove markdown and other cells and get code strings
    exported_code = [cell["source"] for cell in exported_cells if cell["cell_type"] == "code"]
    # Define expected code
    expected_code = ["show_multivariate_analysis(df=df)"]
    # Test code equivalence
    assert len(exported_code) == 1
    assert exported_code[0] == expected_code[0], "Exported code mismatch"

    check_section_executes(multivariate_section, df)


def test_code_export_verbosity_low_with_subsections(test_df: pd.DataFrame):
    subsec = MultivariateAnalysisSubsection
    subsections = [subsec.ParallelCategories, subsec.PCA, subsec.ParallelCoordinates, subsec.PCA]
    if UMAP_AVAILABLE:
        subsections.append(subsec.UMAP)
    df = test_df
    multivariate_section = multivariate_analysis.MultivariateAnalysis(
        subsections=subsections, verbosity=Verbosity.LOW
    )

    # Export code
    exported_cells = []
    multivariate_section.add_cells(exported_cells, df=df)
    # Remove markdown and other cells and get code strings
    exported_code = [cell["source"] for cell in exported_cells if cell["cell_type"] == "code"]
    if UMAP_AVAILABLE:
        # Define expected code
        expected_code = [
            "show_multivariate_analysis(df=df, subsections=["
            "MultivariateAnalysisSubsection.ParallelCategories, "
            "MultivariateAnalysisSubsection.PCA, "
            "MultivariateAnalysisSubsection.ParallelCoordinates, "
            "MultivariateAnalysisSubsection.PCA, "
            "MultivariateAnalysisSubsection.UMAP])"
        ]
    else:
        expected_code = [
            "show_multivariate_analysis(df=df, subsections=["
            "MultivariateAnalysisSubsection.ParallelCategories, "
            "MultivariateAnalysisSubsection.PCA, "
            "MultivariateAnalysisSubsection.ParallelCoordinates, "
            "MultivariateAnalysisSubsection.PCA])"
        ]
    # Test code equivalence
    assert len(exported_code) == 1
    assert exported_code[0] == expected_code[0], "Exported code mismatch"

    check_section_executes(multivariate_section, df)


def test_code_export_verbosity_medium_all_cols_valid():
    all_numeric_df = pd.DataFrame(
        data=[[1.1, 1, -2], [2.2, 2, -5.3], [3.3, 3, 4]], columns=["col1", "col2", "col3"]
    )

    multivariate_section = MultivariateAnalysis(
        subsections=[
            MultivariateAnalysisSubsection.PCA,
            MultivariateAnalysisSubsection.ParallelCategories,
        ],
        verbosity=Verbosity.MEDIUM,
    )

    exported_cells = []
    multivariate_section.add_cells(exported_cells, df=all_numeric_df)
    exported_code = [cell["source"] for cell in exported_cells if cell["cell_type"] == "code"]

    expected_code = [
        "pca_first_vs_second(df=df)",
        "pca_explained_variance(df=df)",
        "parallel_categories(df=df)",
    ]

    assert len(exported_code) == len(expected_code)
    for expected_line, exported_line in zip(expected_code, exported_code):
        assert expected_line == exported_line, "Exported code mismatch"

    check_section_executes(multivariate_section, all_numeric_df)


def test_generated_code_verbosity_1(test_df: pd.DataFrame):
    multivariate_section = MultivariateAnalysis(verbosity=Verbosity.MEDIUM)

    exported_cells = []
    multivariate_section.add_cells(exported_cells, df=test_df)
    exported_code = [cell["source"] for cell in exported_cells if cell["cell_type"] == "code"]
    if UMAP_AVAILABLE:
        expected_code = [
            "pca_first_vs_second(df=df)",
            "pca_explained_variance(df=df)",
            code_dedent(
                """
                plot_umap(
                    df=df,
                    n_neighbors=15,
                    min_dist=0.1,
                    metric='euclidean',
                )"""
            ),
            "parallel_coordinates(df=df)",
            "parallel_categories(df=df)",
        ]
    else:
        expected_code = [
            "pca_first_vs_second(df=df)",
            "pca_explained_variance(df=df)",
            "parallel_coordinates(df=df)",
            "parallel_categories(df=df)",
        ]

    assert len(exported_code) == len(expected_code)
    for expected_line, exported_line in zip(expected_code, exported_code):
        assert expected_line == exported_line, "Exported code mismatch"

    check_section_executes(multivariate_section, test_df)


def test_generated_code_verbosity_2(test_df: pd.DataFrame):
    multivariate_section = MultivariateAnalysis(verbosity=Verbosity.HIGH)

    multivariate_cells = []
    multivariate_section.add_cells(multivariate_cells, df=test_df)
    exported_code = [cell["source"] for cell in multivariate_cells if cell["cell_type"] == "code"]
    expected_code = [
        get_code(select_numeric_columns),
        "\n\n".join(
            (
                get_code(multivariate_analysis.pca_first_vs_second),
                "pca_first_vs_second(df=df)",
            )
        ),
        "\n\n".join(
            (
                get_code(multivariate_analysis.pca_explained_variance),
                "pca_explained_variance(df=df)",
            )
        ),
        "\n\n".join(
            (
                get_code(utils.hsl_wheel_colorscale),
                get_code(utils.make_discrete_colorscale),
                get_code(utils.get_default_discrete_colorscale),
                get_code(multivariate_analysis.parallel_coordinates),
                "parallel_coordinates(df=df)",
            )
        ),
        "\n\n".join(
            (
                get_code(utils.hsl_wheel_colorscale),
                get_code(utils.make_discrete_colorscale),
                get_code(utils.get_default_discrete_colorscale),
                get_code(multivariate_analysis.parallel_categories),
                "parallel_categories(df=df)",
            )
        ),
    ]
    if UMAP_AVAILABLE:
        expected_code.insert(
            3,
            (
                get_code(select_numeric_columns)
                + "\n\n"
                + get_code(umap.plot_umap)
                + "\n\n"
                + code_dedent(
                    """
                    plot_umap(
                        df=df,
                        n_neighbors=15,
                        min_dist=0.1,
                        metric='euclidean',
                    )"""
                )
            ),
        )

    assert len(exported_code) == len(expected_code)
    for expected_line, exported_line in zip(expected_code, exported_code):
        assert expected_line == exported_line, "Exported code mismatch"

    check_section_executes(multivariate_section, test_df)


@pytest.mark.parametrize("pyarrow_dtypes", pyarrow_params)
def test_verbosity_medium_non_categorical_col(pyarrow_dtypes: bool):
    random_array = np.random.randint(low=1, high=40, size=(100, 3))
    random_df = pd.DataFrame(data=random_array, columns=["integral", "floating", "cat"])
    random_df = random_df.astype({"integral": int, "floating": float, "cat": "category"})
    if pyarrow_dtypes:
        random_df = random_df.convert_dtypes(dtype_backend="pyarrow")
    subsec = MultivariateAnalysisSubsection
    multivariate_section = multivariate_analysis.MultivariateAnalysis(
        subsections=[subsec.ParallelCategories], verbosity=Verbosity.MEDIUM
    )

    multivariate_cells = []
    multivariate_section.add_cells(multivariate_cells, df=random_df)
    exported_code = [cell["source"] for cell in multivariate_cells if cell["cell_type"] == "code"]

    expected_code = ["parallel_categories(df=df)"]

    assert len(exported_code) == len(expected_code)
    for expected_line, exported_line in zip(expected_code, exported_code):
        assert expected_line == exported_line, "Exported code mismatch"

    check_section_executes(multivariate_section, random_df)


def test_verbosity_low_different_subsection_verbosities(test_df: pd.DataFrame):
    subsections = [
        MultivariateAnalysisSubsection.PCA,
        MultivariateAnalysisSubsection.PCA,
        MultivariateAnalysisSubsection.ParallelCategories,
        MultivariateAnalysisSubsection.ParallelCoordinates,
    ]
    if UMAP_AVAILABLE:
        subsections.insert(2, MultivariateAnalysisSubsection.UMAP)
    multivariate_section = MultivariateAnalysis(
        verbosity=Verbosity.LOW,
        subsections=subsections,
        verbosity_parallel_categories=Verbosity.MEDIUM,
        verbosity_parallel_coordinates=Verbosity.HIGH,
    )

    multivariate_cells = []
    multivariate_section.add_cells(multivariate_cells, df=test_df)
    exported_code = [cell["source"] for cell in multivariate_cells if cell["cell_type"] == "code"]
    expected_subsections = [
        "MultivariateAnalysisSubsection.PCA",
        "MultivariateAnalysisSubsection.PCA",
    ]
    if UMAP_AVAILABLE:
        expected_subsections.append("MultivariateAnalysisSubsection.UMAP")
    expected_subsections_str = ", ".join(expected_subsections)
    expected_code = [
        "show_multivariate_analysis(df=df, " f"subsections=[{expected_subsections_str}])",
        "parallel_categories(df=df)",
        "\n\n".join(
            (
                get_code(utils.hsl_wheel_colorscale),
                get_code(utils.make_discrete_colorscale),
                get_code(utils.get_default_discrete_colorscale),
                get_code(multivariate_analysis.parallel_coordinates),
                "parallel_coordinates(df=df)",
            )
        ),
    ]

    assert len(exported_code) == len(expected_code)
    for expected_line, exported_line in zip(expected_code, exported_code):
        assert expected_line == exported_line, "Exported code mismatch"

    check_section_executes(multivariate_section, test_df)


def test_imports_verbosity_low():
    multivariate_section = MultivariateAnalysis(verbosity=Verbosity.LOW)

    exported_imports = multivariate_section.required_imports()
    expected_imports = [
        "from edvart.report_sections.multivariate_analysis import show_multivariate_analysis"
    ]

    assert isinstance(exported_imports, list)
    assert len(expected_imports) == len(exported_imports)
    for expected_import, exported_import in zip(expected_imports, exported_imports):
        assert expected_import == exported_import, "Exported import mismatch"


def test_imports_verbosity_medium():
    multivariate_section = MultivariateAnalysis(verbosity=Verbosity.MEDIUM)

    exported_imports = multivariate_section.required_imports()
    expected_imports = list(
        set().union(*[s.required_imports() for s in multivariate_section.subsections])
    )

    assert isinstance(exported_imports, list)
    assert len(expected_imports) == len(exported_imports)
    for expected_import, exported_import in zip(expected_imports, exported_imports):
        assert expected_import == exported_import, "Exported import mismatch"


def test_imports_verbosity_high():
    multivariate_section = MultivariateAnalysis(verbosity=Verbosity.HIGH)

    exported_imports = multivariate_section.required_imports()
    expected_imports = list(
        set().union(*[s.required_imports() for s in multivariate_section.subsections])
    )

    assert isinstance(exported_imports, list)
    assert len(expected_imports) == len(exported_imports)
    for expected_import, exported_import in zip(expected_imports, exported_imports):
        assert expected_import == exported_import, "Exported import mismatch"


def test_imports_verbosity_low_different_subsection_verbosities():
    subsections = [
        MultivariateAnalysisSubsection.PCA,
        MultivariateAnalysisSubsection.PCA,
        MultivariateAnalysisSubsection.ParallelCategories,
        MultivariateAnalysisSubsection.ParallelCoordinates,
    ]
    if UMAP_AVAILABLE:
        subsections.insert(3, MultivariateAnalysisSubsection.UMAP)
    multivariate_section = MultivariateAnalysis(
        verbosity=Verbosity.LOW,
        subsections=subsections,
        verbosity_parallel_categories=Verbosity.MEDIUM,
        verbosity_parallel_coordinates=Verbosity.HIGH,
    )

    exported_imports = multivariate_section.required_imports()

    expected_imports = {
        "from edvart.report_sections.multivariate_analysis import show_multivariate_analysis",
        "from edvart.report_sections.multivariate_analysis import MultivariateAnalysisSubsection",
    }
    for s in multivariate_section.subsections:
        if s.verbosity > Verbosity.LOW:
            expected_imports.update(s.required_imports())

    assert isinstance(exported_imports, list)
    assert set(exported_imports) == set(expected_imports)


def test_show(test_df: pd.DataFrame):
    multivariate_section = MultivariateAnalysis()
    with warnings.catch_warnings():
        warnings.simplefilter("ignore", UserWarning)
        with redirect_stdout(None):
            multivariate_section.show(test_df)<|MERGE_RESOLUTION|>--- conflicted
+++ resolved
@@ -18,12 +18,9 @@
 )
 from edvart.report_sections.section_base import Verbosity
 from edvart.utils import select_numeric_columns
-<<<<<<< HEAD
-=======
 
 if UMAP_AVAILABLE:
     from edvart.report_sections import umap
->>>>>>> c6cda466
 
 from .execution_utils import check_section_executes
 from .pyarrow_utils import pyarrow_params
