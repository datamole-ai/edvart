--- conflicted
+++ resolved
@@ -126,14 +126,7 @@
 
 
 def test_code_export_verbosity_low():
-<<<<<<< HEAD
     multivariate_section = multivariate_analysis.MultivariateAnalysis(verbosity=Verbosity.LOW)
-=======
-    df = get_test_df()
-    multivariate_section = multivariate_analysis.MultivariateAnalysis(
-        df=df, verbosity=Verbosity.LOW
-    )
->>>>>>> dcec60e2
     # Export code
     exported_cells = []
     multivariate_section.add_cells(exported_cells, df=df)
@@ -153,11 +146,7 @@
         subsections.append(subsec.UMAP)
     df = get_test_df()
     multivariate_section = multivariate_analysis.MultivariateAnalysis(
-<<<<<<< HEAD
         subsections=subsections, verbosity=Verbosity.LOW
-=======
-        df=df, subsections=subsections, verbosity=Verbosity.LOW
->>>>>>> dcec60e2
     )
 
     # Export code
@@ -215,14 +204,8 @@
 
 
 def test_generated_code_verbosity_1():
-<<<<<<< HEAD
     multivariate_section = multivariate_analysis.MultivariateAnalysis(verbosity=Verbosity.MEDIUM)
-=======
     df = get_test_df()
-    multivariate_section = multivariate_analysis.MultivariateAnalysis(
-        df=get_test_df(), verbosity=Verbosity.MEDIUM
-    )
->>>>>>> dcec60e2
 
     exported_cells = []
     multivariate_section.add_cells(exported_cells, df=df)
@@ -257,14 +240,8 @@
 
 
 def test_generated_code_verbosity_2():
-<<<<<<< HEAD
+    df = get_test_df()
     multivariate_section = multivariate_analysis.MultivariateAnalysis(verbosity=Verbosity.HIGH)
-=======
-    df = get_test_df()
-    multivariate_section = multivariate_analysis.MultivariateAnalysis(
-        df=df, verbosity=Verbosity.HIGH
-    )
->>>>>>> dcec60e2
 
     multivariate_cells = []
     multivariate_section.add_cells(multivariate_cells, df=df)
@@ -354,10 +331,6 @@
         subsections.insert(2, MultivariateAnalysis.MultivariateAnalysisSubsection.UMAP)
     df = get_test_df()
     multivariate_section = MultivariateAnalysis(
-<<<<<<< HEAD
-=======
-        df=df,
->>>>>>> dcec60e2
         verbosity=Verbosity.LOW,
         subsections=subsections,
         verbosity_parallel_categories=Verbosity.MEDIUM,
