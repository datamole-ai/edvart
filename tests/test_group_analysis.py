--- conflicted
+++ resolved
@@ -49,17 +49,7 @@
 
 def test_groupby_nonexistent_col():
     with pytest.raises(ValueError):
-<<<<<<< HEAD
-        GroupAnalysis(df=pd.DataFrame(), groupby="non-existent")
-    with pytest.raises(ValueError):
-        GroupAnalysis(df=get_test_df(), groupby="non-existent")
-    with pytest.raises(ValueError):
-        GroupAnalysis(df=get_test_df(), groupby=["A", "non-existent"])
-    with pytest.raises(ValueError):
         show_group_analysis(df=get_test_df(), groupby=["non-existent"])
-=======
-        GroupAnalysis.group_analysis(df=get_test_df(), groupby=["non-existent"])
->>>>>>> 23883cc4
     with pytest.raises(ValueError):
         group_missing_values(df=get_test_df(), groupby=["non-existent"])
 
