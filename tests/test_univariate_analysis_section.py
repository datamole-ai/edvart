--- conflicted
+++ resolved
@@ -9,9 +9,7 @@
 from edvart.report_sections.code_string_formatting import code_dedent, get_code
 from edvart.report_sections.section_base import Verbosity
 
-<<<<<<< HEAD
 from .execution_utils import check_section_executes
-=======
 from .pyarrow_utils import pyarrow_parameterize
 
 
@@ -21,7 +19,6 @@
         test_df = test_df.convert_dtypes(dtype_backend="pyarrow")
 
     return test_df
->>>>>>> 4a83b03d
 
 
 def test_invalid_verbosity():
