import warnings
from contextlib import redirect_stdout
from datetime import datetime

import numpy as np
import pandas as pd
import plotly.io as pio
import pytest

import edvart
from edvart.report_sections import timeseries_analysis
from edvart.report_sections.code_string_formatting import get_code
from edvart.report_sections.section_base import Verbosity
from edvart.report_sections.timeseries_analysis import (
    BoxplotsOverTime,
    TimeseriesAnalysis,
    TimeseriesAnalysisSubsection,
)

from .execution_utils import check_section_executes

pio.renderers.default = "json"


@pytest.fixture
def test_df() -> pd.DataFrame:
    n_rows = 20
    columns = ["a", "b", "c"]
    return pd.DataFrame(
        index=[pd.Timestamp.now() + pd.Timedelta(minutes=i) for i in range(n_rows)],
        data=np.random.rand(n_rows, len(columns)),
        columns=columns,
    )


def test_default_config_verbosity():
    timeseries_section = TimeseriesAnalysis()
    assert timeseries_section.verbosity == Verbosity.LOW, "Verbosity should be Verbosity.LOW"
    for s in timeseries_section.subsections:
        assert s.verbosity == Verbosity.LOW, "Verbosity should be Verbosity.LOW"


def test_high_verbosities():
    with pytest.raises(ValueError):
        TimeseriesAnalysis(verbosity=4)
    with pytest.raises(ValueError):
        TimeseriesAnalysis(verbosity_time_series_line_plot=4)
    with pytest.raises(ValueError):
        TimeseriesAnalysis(verbosity_stationarity_tests=5)
    with pytest.raises(ValueError):
        TimeseriesAnalysis(verbosity_rolling_statistics=10)


def test_global_verbosity_overriding():
    timeseries_section = TimeseriesAnalysis(
        verbosity=Verbosity.LOW,
        verbosity_autocorrelation=Verbosity.HIGH,
        verbosity_stationarity_tests=Verbosity.MEDIUM,
        verbosity_rolling_statistics=Verbosity.HIGH,
        verbosity_time_series_line_plot=Verbosity.MEDIUM,
    )

    assert timeseries_section.verbosity == Verbosity.LOW
    for subsec in timeseries_section.subsections:
        if isinstance(subsec, timeseries_analysis.Autocorrelation):
            assert (
                subsec.verbosity == Verbosity.HIGH
            ), "Verbosity of autocorrelation should be Verbosity.HIGH"
        elif isinstance(subsec, timeseries_analysis.StationarityTests):
            assert (
                subsec.verbosity == Verbosity.MEDIUM
            ), "Verbosity of stationarity tests should be Verbosity.MEDIUM"
        elif isinstance(subsec, timeseries_analysis.RollingStatistics):
            assert (
                subsec.verbosity == Verbosity.HIGH
            ), "Verbosity of rolling stats should be Verbosity.HIGH"
        elif isinstance(subsec, timeseries_analysis.TimeSeriesLinePlot):
            assert (
                subsec.verbosity == Verbosity.MEDIUM
            ), "Verbosity of time series line plot should be 1"
        else:
            assert (
                subsec.verbosity == Verbosity.LOW
            ), "Verbosity of other sections should be Verbosity.LOW"


def test_verbosity_propagation():
    timeseries_section = TimeseriesAnalysis(verbosity=Verbosity.HIGH)
    assert (
        timeseries_section.verbosity == Verbosity.HIGH
    ), "Timeseries analysis global verbosity should be Verbosity.HIGH."

    for subsec in timeseries_section.subsections:
        assert (
            subsec.verbosity == Verbosity.HIGH
        ), f"{type(subsec)} verbosity should be Verbosity.HIGH."


def test_negative_verbosities():
    with pytest.raises(ValueError):
        TimeseriesAnalysis(verbosity=-2)
    with pytest.raises(ValueError):
        TimeseriesAnalysis(verbosity_rolling_statistics=-2)
    with pytest.raises(ValueError):
        TimeseriesAnalysis(verbosity_seasonal_decomposition=-1)
    with pytest.raises(ValueError):
        TimeseriesAnalysis(verbosity_boxplots_over_time=-3)


def test_section_adding():
    bivariate_section = TimeseriesAnalysis(
        subsections=[
            TimeseriesAnalysisSubsection.RollingStatistics,
            TimeseriesAnalysisSubsection.BoxplotsOverTime,
            TimeseriesAnalysisSubsection.StationarityTests,
            TimeseriesAnalysisSubsection.RollingStatistics,
            TimeseriesAnalysisSubsection.SeasonalDecomposition,
        ]
    )
    assert isinstance(
        bivariate_section.subsections[0], timeseries_analysis.RollingStatistics
    ), "Subsection should be RollingStatistics"
    assert isinstance(
        bivariate_section.subsections[1], timeseries_analysis.BoxplotsOverTime
    ), "Subsection should be BoxplotsOverTime"
    assert isinstance(
        bivariate_section.subsections[2], timeseries_analysis.StationarityTests
    ), "Subsection should be StationarityTests"
    assert isinstance(
        bivariate_section.subsections[3], timeseries_analysis.RollingStatistics
    ), "Subsection should be RollingStatistics"
    assert isinstance(
        bivariate_section.subsections[4], timeseries_analysis.SeasonalDecomposition
    ), "Subsection should be SeasonalDecomposition"


def test_ft_stft_excluded():
    ts = TimeseriesAnalysis()
    for subsec in ts.subsections:
        assert not isinstance(subsec, timeseries_analysis.FourierTransform)
        assert not isinstance(subsec, timeseries_analysis.ShortTimeFT)


def test_ft_included_stft_excluded():
    ts = TimeseriesAnalysis(sampling_rate=1)
    found_ft = False
    for subsec in ts.subsections:
        assert not isinstance(subsec, timeseries_analysis.ShortTimeFT)
        if isinstance(subsec, timeseries_analysis.FourierTransform):
            found_ft = True

    assert found_ft


def test_ft_stft_included():
    ts = TimeseriesAnalysis(sampling_rate=1, stft_window_size=1)
    found_ft = False
    found_stft = False
    for subsec in ts.subsections:
        if isinstance(subsec, timeseries_analysis.ShortTimeFT):
            found_stft = True
            continue
        if isinstance(subsec, timeseries_analysis.FourierTransform):
            found_ft = True

    assert found_ft
    assert found_stft


def test_ft_no_sampling_rate_error():
    with pytest.raises(ValueError):
        _ts = TimeseriesAnalysis(subsections=[TimeseriesAnalysisSubsection.FourierTransform])
    with pytest.raises(ValueError):
        _ts = TimeseriesAnalysis(
            subsections=[TimeseriesAnalysisSubsection.FourierTransform],
            stft_window_size=2,
        )
    with pytest.raises(ValueError):
        _ts = TimeseriesAnalysis(
            subsections=[TimeseriesAnalysisSubsection.ShortTimeFT],
        )
    with pytest.raises(ValueError):
        _ts = TimeseriesAnalysis(
            subsections=[TimeseriesAnalysisSubsection.ShortTimeFT],
            sampling_rate=1,
        )


def test_code_export_verbosity_low(test_df: pd.DataFrame):
    ts_section = TimeseriesAnalysis(verbosity=Verbosity.LOW)
    test_df = test_df
    # Export code
    exported_cells = []
    ts_section.add_cells(exported_cells, df=test_df)
    # Remove markdown and other cells and get code strings
    exported_code = [cell["source"] for cell in exported_cells if cell["cell_type"] == "code"]
    # Define expected code
    expected_code = ["show_timeseries_analysis(df=df)"]
    # Test code equivalence
    assert len(exported_code) == 1
    assert exported_code[0] == expected_code[0], "Exported code mismatch"

    check_section_executes(ts_section, test_df)


def test_code_export_verbosity_low_with_subsections(test_df: pd.DataFrame):
    ts_section = TimeseriesAnalysis(
        subsections=[
            TimeseriesAnalysisSubsection.RollingStatistics,
            TimeseriesAnalysisSubsection.StationarityTests,
        ],
        verbosity=Verbosity.LOW,
    )
    test_df = test_df
    # Export code
    exported_cells = []
    ts_section.add_cells(exported_cells, df=test_df)
    # Remove markdown and other cells and get code strings
    exported_code = [cell["source"] for cell in exported_cells if cell["cell_type"] == "code"]
    # Define expected code
    expected_code = [
        "show_timeseries_analysis(df=df, subsections=["
        "TimeseriesAnalysisSubsection.RollingStatistics, "
        "TimeseriesAnalysisSubsection.StationarityTests])"
    ]
    # Test code equivalence
    assert len(exported_code) == 1
    assert exported_code[0] == expected_code[0], "Exported code mismatch"

    check_section_executes(ts_section, test_df)


def test_code_export_verbosity_low_with_fft_stft(test_df: pd.DataFrame):
    ts_section = TimeseriesAnalysis(
        subsections=[
            TimeseriesAnalysisSubsection.FourierTransform,
            TimeseriesAnalysisSubsection.ShortTimeFT,
        ],
        verbosity=Verbosity.LOW,
        sampling_rate=1,
        stft_window_size=1,
    )
    # Export code
    exported_cells = []
    ts_section.add_cells(exported_cells, df=test_df)
    # Remove markdown and other cells and get code strings
    exported_code = [cell["source"] for cell in exported_cells if cell["cell_type"] == "code"]
    # Define expected code
    expected_code = [
        "show_timeseries_analysis(df=df, subsections=["
        "TimeseriesAnalysisSubsection.FourierTransform, "
        "TimeseriesAnalysisSubsection.ShortTimeFT], "
        "sampling_rate=1, stft_window_size=1)"
    ]
    # Test code equivalence
    assert len(exported_code) == 1
    assert exported_code[0] == expected_code[0], "Exported code mismatch"

    check_section_executes(ts_section, test_df)


def test_generated_code_verbosity_medium(test_df: pd.DataFrame):
    ts_section = TimeseriesAnalysis(verbosity=Verbosity.MEDIUM)

    exported_cells = []
    ts_section.add_cells(exported_cells, df=test_df)
    exported_code = [cell["source"] for cell in exported_cells if cell["cell_type"] == "code"]

    expected_code = [
        "show_time_series_line_plot(df=df)",
        "show_rolling_statistics(df=df)",
        "show_boxplots_over_time(df=df)",
        "show_seasonal_decomposition(df=df, model='additive')",
        "show_stationarity_tests(df=df)",
        "plot_acf(df=df)",
        "plot_pacf(df=df)",
    ]

    assert len(expected_code) == len(exported_code)
    for expected_line, exported_line in zip(expected_code, exported_code):
        assert expected_line == exported_line, "Exported code mismatch"
    check_section_executes(ts_section, test_df)


def test_generated_code_verbosity_high(test_df: pd.DataFrame):
    ts_section = TimeseriesAnalysis(verbosity=Verbosity.HIGH, sampling_rate=1, stft_window_size=1)

    pairplot_cells = []
    ts_section.add_cells(pairplot_cells, df=test_df)
    exported_code = [cell["source"] for cell in pairplot_cells if cell["cell_type"] == "code"]

    expected_code = [
        "\n\n".join(
            (
                get_code(timeseries_analysis.time_series_line_plot.show_time_series_line_plot),
                get_code(timeseries_analysis.time_series_line_plot._time_series_line_plot_colored),
                "show_time_series_line_plot(df=df)",
            )
        ),
        "\n\n".join(
            (
                get_code(timeseries_analysis.rolling_statistics.show_rolling_statistics),
                "show_rolling_statistics(df=df)",
            )
        ),
        "\n\n".join(
            (
                get_code(timeseries_analysis.boxplots_over_time.default_grouping_functions),
                get_code(timeseries_analysis.boxplots_over_time.get_default_grouping_func),
                get_code(timeseries_analysis.boxplots_over_time.show_boxplots_over_time),
                "show_boxplots_over_time(df=df)",
            )
        ),
        "\n\n".join(
            (
                get_code(timeseries_analysis.seasonal_decomposition.show_seasonal_decomposition),
                "show_seasonal_decomposition(df=df, model='additive')",
            )
        ),
        "\n\n".join(
            (
                get_code(timeseries_analysis.stationarity_tests.default_stationarity_tests),
                get_code(timeseries_analysis.stationarity_tests.show_stationarity_tests),
                "show_stationarity_tests(df=df)",
            )
        ),
        get_code(timeseries_analysis.autocorrelation.plot_acf) + "\n\n" + "plot_acf(df=df)",
        "\n\n".join(
            (
                get_code(timeseries_analysis.autocorrelation.plot_pacf),
                "plot_pacf(df=df)",
            )
        ),
        "\n\n".join(
            (
                get_code(timeseries_analysis.fourier_transform.show_fourier_transform),
                "show_fourier_transform(df=df, sampling_rate=1)",
            )
        ),
        "\n\n".join(
            (
                get_code(timeseries_analysis.short_time_ft.show_short_time_ft),
                "show_short_time_ft(df=df, sampling_rate=1, window_size=1)",
            )
        ),
    ]

    assert len(expected_code) == len(exported_code)
    for expected_line, exported_line in zip(expected_code, exported_code):
        assert expected_line == exported_line, "Exported code mismatch"

    check_section_executes(ts_section, test_df)


def test_verbosity_low_different_subsection_verbosities(test_df: pd.DataFrame):
    ts_section = TimeseriesAnalysis(
        verbosity=Verbosity.LOW,
        subsections=[
            TimeseriesAnalysisSubsection.TimeSeriesLinePlot,
            TimeseriesAnalysisSubsection.FourierTransform,
            TimeseriesAnalysisSubsection.RollingStatistics,
            TimeseriesAnalysisSubsection.StationarityTests,
            TimeseriesAnalysisSubsection.BoxplotsOverTime,
            TimeseriesAnalysisSubsection.ShortTimeFT,
        ],
        sampling_rate=1,
        stft_window_size=2,
        verbosity_rolling_statistics=Verbosity.MEDIUM,
        verbosity_fourier_transform=Verbosity.MEDIUM,
        verbosity_short_time_ft=Verbosity.HIGH,
    )

    ts_cells = []
    ts_section.add_cells(ts_cells, df=test_df)
    exported_code = [cell["source"] for cell in ts_cells if cell["cell_type"] == "code"]

    expected_code = [
        "show_timeseries_analysis(df=df, "
        "subsections=[TimeseriesAnalysisSubsection.TimeSeriesLinePlot, "
        "TimeseriesAnalysisSubsection.StationarityTests, "
        "TimeseriesAnalysisSubsection.BoxplotsOverTime])",
        "show_fourier_transform(df=df, sampling_rate=1)",
        "show_rolling_statistics(df=df)",
        (
            get_code(timeseries_analysis.short_time_ft.show_short_time_ft)
            + "\n\n"
            + "show_short_time_ft(df=df, sampling_rate=1, window_size=2)"
        ),
    ]

    assert len(exported_code) == len(expected_code)
    for expected_line, exported_line in zip(expected_code, exported_code):
        assert expected_line == exported_line, "Exported code mismatch"


def test_boxplots_over_time_def(test_df: pd.DataFrame):
    def month_func(x: datetime) -> str:
        return str(x.month)

    boxplots_sub = BoxplotsOverTime(
        grouping_name="Month",
        grouping_function=month_func,
        grouping_function_imports=["from datetime import datetime"],
    )
    # Export code
    exported_cells = []
    boxplots_sub.add_cells(exported_cells, df=pd.DataFrame())
    # Remove markdown and other cells and get code strings
    exported_code = [cell["source"] for cell in exported_cells if cell["cell_type"] == "code"]

    expected_code = (
        get_code(month_func) + "\n\n",
        "show_boxplots_over_time(df=df, grouping_function=month_func, grouping_name='Month')",
    )

    assert len(expected_code) == len(exported_code)
    for expected_line, exported_line in zip(expected_code, exported_code):
        assert expected_line == exported_line, "Exported code mismatch"

    check_section_executes(boxplots_sub, test_df)


<<<<<<< HEAD
def test_boxplots_over_time_lambda(test_df: pd.DataFrame):
    month_lambda = lambda x: x.month
=======
def test_boxplots_over_time_lambda():
    month_lambda = lambda x: x.month  # noqa: E731
>>>>>>> eb78c670

    boxplots_sub = BoxplotsOverTime(grouping_name="Month", grouping_function=month_lambda)

    # Export code
    exported_cells = []
    boxplots_sub.add_cells(exported_cells, df=pd.DataFrame())
    # Remove markdown and other cells and get code strings
    exported_code = [cell["source"] for cell in exported_cells if cell["cell_type"] == "code"]

    expected_code = [
        get_code(month_lambda) + "\n\n",
        "show_boxplots_over_time(df=df, grouping_function=month_lambda, grouping_name='Month')",
    ]

    assert len(expected_code) == len(exported_code)
    for expected_line, exported_line in zip(expected_code, exported_code):
        assert expected_line == exported_line, "Exported code mismatch"

    check_section_executes(boxplots_sub, test_df)


def test_imports_verbosity_low():
    ts_section = TimeseriesAnalysis(verbosity=Verbosity.LOW)

    exported_imports = ts_section.required_imports()
    expected_imports = [
        "from edvart.report_sections.timeseries_analysis.timeseries_analysis import show_timeseries_analysis"  # noqa: E501
    ]

    assert isinstance(exported_imports, list)
    assert len(expected_imports) == len(exported_imports)
    for expected_import, exported_import in zip(expected_imports, exported_imports):
        assert expected_import == exported_import, "Exported import mismatch"


def test_imports_verbosity_medium():
    ts_section = TimeseriesAnalysis(verbosity=Verbosity.MEDIUM)

    exported_imports = ts_section.required_imports()
    expected_imports = list(set().union(*[s.required_imports() for s in ts_section.subsections]))

    assert isinstance(exported_imports, list)
    assert len(expected_imports) == len(exported_imports)
    for expected_import, exported_import in zip(expected_imports, exported_imports):
        assert expected_import == exported_import, "Exported import mismatch"


def test_imports_verbosity_high():
    ts_section = TimeseriesAnalysis(verbosity=Verbosity.HIGH)

    exported_imports = ts_section.required_imports()
    expected_imports = list(set().union(*[s.required_imports() for s in ts_section.subsections]))

    assert isinstance(exported_imports, list)
    assert len(expected_imports) == len(exported_imports)
    for expected_import, exported_import in zip(expected_imports, exported_imports):
        assert expected_import == exported_import, "Exported import mismatch"


def test_imports_verbosity_low_different_subsection_verbosities():
    ts_section = TimeseriesAnalysis(
        verbosity=Verbosity.LOW,
        subsections=[
            TimeseriesAnalysisSubsection.TimeSeriesLinePlot,
            TimeseriesAnalysisSubsection.FourierTransform,
            TimeseriesAnalysisSubsection.RollingStatistics,
            TimeseriesAnalysisSubsection.StationarityTests,
            TimeseriesAnalysisSubsection.BoxplotsOverTime,
            TimeseriesAnalysisSubsection.ShortTimeFT,
        ],
        sampling_rate=1,
        stft_window_size=2,
        verbosity_rolling_statistics=Verbosity.MEDIUM,
        verbosity_short_time_ft=Verbosity.HIGH,
    )

    exported_imports = ts_section.required_imports()

    expected_imports = {
        "from edvart.report_sections.timeseries_analysis.timeseries_analysis import show_timeseries_analysis",  # noqa: E501
        "from edvart.report_sections.timeseries_analysis.timeseries_analysis import TimeseriesAnalysisSubsection",  # noqa: E501
    }
    for s in ts_section.subsections:
        if s.verbosity > Verbosity.LOW:
            expected_imports.update(s.required_imports())

    assert isinstance(exported_imports, list)
    assert set(exported_imports) == set(expected_imports)


def test_show():
    df = edvart.example_datasets.dataset_global_temp()
    ts_section = TimeseriesAnalysis()
    with warnings.catch_warnings():
        warnings.simplefilter("ignore", UserWarning)
        with redirect_stdout(None):
            ts_section.show(df)<|MERGE_RESOLUTION|>--- conflicted
+++ resolved
@@ -420,13 +420,8 @@
     check_section_executes(boxplots_sub, test_df)
 
 
-<<<<<<< HEAD
 def test_boxplots_over_time_lambda(test_df: pd.DataFrame):
-    month_lambda = lambda x: x.month
-=======
-def test_boxplots_over_time_lambda():
     month_lambda = lambda x: x.month  # noqa: E731
->>>>>>> eb78c670
 
     boxplots_sub = BoxplotsOverTime(grouping_name="Month", grouping_function=month_lambda)
 
