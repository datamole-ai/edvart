"""Bivariate analysis section package."""

from enum import IntEnum
from typing import Any, Callable, Dict, List, Optional, Tuple, Union

import matplotlib.pyplot as plt
import nbformat.v4 as nbfv4
import numpy as np
import pandas as pd
import seaborn as sns
from IPython.display import Markdown, display

from edvart import utils
from edvart.data_types import is_boolean, is_categorical, is_numeric
from edvart.report_sections.code_string_formatting import get_code, total_dedent
from edvart.report_sections.section_base import ReportSection, Section, Verbosity


class BivariateAnalysis(ReportSection):
    """Generates the Bivariate analysis section of the report.

    Contains an enum BivariateAnalysisSubsection of possible subsections.

    Parameters
    ----------
    subsections : List[BivariateAnalysisSubsection], optional
        List of subsections to include.
        All subsection in BivariateAnalysisSubsection are included by default.
    verbosity : Verbosity (default = Verbosity.LOW)
        Generated code verbosity global to the Bivariate analysis sections.
        If subsection verbosities are None, then they will be overridden by this parameter.
    columns : List[str], optional
        Columns on which to do bivariate analysis.
        If none of columns_x, columns_y and columns_pairs is specified bivariate analysis is
        performed on all pairs of `columns`.
        Ignored if `columns_x` and `columns_y` is specified. Ignored in contingency table
        if `columns_x` and `columns_y` or `columns_pairs` is specified.
        All columns are used by default.
    columns_x : List[str], optional
        If specified, correlations and pairplots are performed on the cartesian product of
        `columns_x` and `columns_y`.
        If `columns_x` is specified, then `columns_y` must also be specified.
    columns_y : List[str], optional
        If specified, correlations and pairplots are performed on the cartesian product of
        `columns_x` and `columns_y`.
        If `columns_y` is specified, then `columns_x` must also be specified.
    columns_pairs : List[str], optional
        List of columns pairs on which to perform bivariate analysis.
        Used primarily in contingency tables.
        If specified, `columns`, `columns_x` and `columns_y` are ignored in contingency tables.
        Ignored in pairplots and correlations unless `columns_pairs` is specified and none of
        `columns`, `columns_x`, `columns_y` is specified. In that case, the first elements of each
        pair are treated as `columns_x` and the second elements as `columns_y` in pairplots and
        correlations.
    verbosity_correlations : Verbosity, optional
        Correlation plots subsection code verbosity.
    verbosity_pairplot: Verbosity, optional
        Pairplot subsection code verbosity.
    verbosity_contingency_table: Verbosity, optional
        Contingency table subsection code verbosity.
    color_col : str, optional
        Name of column according to use for coloring of the bivariate analysis subsections.
        Coloring is currently supported in pairplot.

    Raises
    ------
    ValueError
        If exactly one of `columns_x`, `columns_y` is specified.
    """

    # pylint:disable=invalid-name
    class BivariateAnalysisSubsection(IntEnum):
        """Enum of all implemented bivariate analysis subsections."""

        CorrelationPlot = 0
        PairPlot = 1
        ContingencyTable = 2

        def __str__(self):
            return self.name

    def __init__(
        self,
        subsections: Optional[List[BivariateAnalysisSubsection]] = None,
        verbosity: Verbosity = Verbosity.LOW,
        columns: Optional[List[str]] = None,
        columns_x: Optional[List[str]] = None,
        columns_y: Optional[List[str]] = None,
        columns_pairs: Optional[List[Tuple[str, str]]] = None,
        verbosity_correlations: Optional[Verbosity] = None,
        verbosity_pairplot: Optional[Verbosity] = None,
        verbosity_contingency_table: Optional[Verbosity] = None,
        color_col: Optional[str] = None,
    ):
        verbosity_correlations = verbosity_correlations or verbosity
        verbosity_pairplot = verbosity_pairplot or verbosity
        verbosity_contingency_table = verbosity_contingency_table or verbosity

        subsec = BivariateAnalysis.BivariateAnalysisSubsection

        # Store subsection verbosities
        verbosities = {
            subsec.CorrelationPlot: verbosity_correlations,
            subsec.PairPlot: verbosity_pairplot,
            subsec.ContingencyTable: verbosity_contingency_table,
        }

        # By default use all subsections
        if subsections is None:
            subsections_all = list(BivariateAnalysis.BivariateAnalysisSubsection)
        else:
            subsections_all = subsections

        # Store subsections with LOW verbosity
        self.subsections_low_verbosity = [
            sub for sub in subsections_all if verbosities[sub] == Verbosity.LOW
        ]

        if len(self.subsections_low_verbosity) == len(subsections_all) and subsections is None:
            self.subsections_low_verbosity = None

        if (columns_x is None) != (columns_y is None):
            raise ValueError("Either both or neither of columns_x, columns_y must be specified.")
        # For analyses which do not take columns_pairs, prepare columns_x and columns_y in case
        # columns_pairs is the only parameter specified
        if columns is None and columns_x is None and columns_pairs is not None:
            columns_x_no_pairs = [pair[0] for pair in columns_pairs]
            columns_y_no_pairs = [pair[1] for pair in columns_pairs]
        else:
            columns_x_no_pairs = columns_x
            columns_y_no_pairs = columns_y
        enum_to_implementation = {
            subsec.CorrelationPlot: CorrelationPlot(
                verbosity_correlations, columns, columns_x_no_pairs, columns_y_no_pairs
            ),
            subsec.PairPlot: PairPlot(
                verbosity_pairplot,
                columns,
                columns_x_no_pairs,
                columns_y_no_pairs,
                color_col=color_col,
            ),
            subsec.ContingencyTable: ContingencyTable(
                verbosity_contingency_table, columns, columns_x, columns_y, columns_pairs
            ),
        }

        subsections_implementations = [enum_to_implementation[sub] for sub in subsections_all]
        super().__init__(subsections_implementations, verbosity, columns)

        self.columns_x = columns_x
        self.columns_y = columns_y
        self.columns_pairs = columns_pairs
        self.color_col = color_col

    @property
    def name(self) -> str:
        return "Bivariate analysis"

    @staticmethod
    def bivariate_analysis(
        df: pd.DataFrame,
        subsections: Optional[List[BivariateAnalysisSubsection]] = None,
        columns: Optional[List[str]] = None,
        columns_x: Optional[List[str]] = None,
        columns_y: Optional[List[str]] = None,
        columns_pairs: Optional[List[Tuple[str, str]]] = None,
        color_col: Optional[str] = None,
    ) -> None:
        """Generates bivariate analysis for df.

        Parameters
        ----------
        df : pd.DataFrame
            Data to be analyzed
        subsections : List[BivariateAnalysisSubsection], optional
            Subsections to include in the analysis. All subsections are included by default.
        columns : List[str], optional
            Columns on which to do bivariate analysis.
            If none of columns_x, columns_y and columns_pairs is specified bivariate analysis is
            performed on all pairs of `columns`.
            Ignored if `columns_x` and `columns_y` is specified. Ignored in contingency table
            if `columns_x` and `columns_y` or `columns_pairs` is specified.
            All columns are used by default.
        columns_x : List[str], optional
            If specified, correlations and pairplots are performed on the cartesian product of
            `columns_x` and `columns_y`.
            If `columns_x` is specified, then `columns_y` must also be specified.
        columns_y : List[str], optional
            If specified, correlations and pairplots are performed on the cartesian product of
            `columns_x` and `columns_y`.
            If `columns_y` is specified, then `columns_x` must also be specified.
        columns_pairs : List[str], optional
            List of columns pairs on which to perform bivariate analysis.
            Used primarily in contingency tables.
            If specified, `columns`, `columns_x` and `columns_y` are ignored in contingency tables.
            Ignored in pairplots and correlations unless `columns_pairs` is specified and none of
            `columns`, `columns_x`, `columns_y` is specified. In that case, the first elements of
            each pair are treated as `columns_x` and the second elements as `columns_y` in pairplots
            and correlations.
        color_col : str, optional
            Name of column to use for coloring of the bivariate analysis subsections.
            Coloring is currently supported in pairplot.
        """
        bivariate_analysis = BivariateAnalysis(
            subsections=subsections,
            verbosity=Verbosity.LOW,
            columns=columns,
            columns_x=columns_x,
            columns_y=columns_y,
            columns_pairs=columns_pairs,
            color_col=color_col,
        )

        for sub in bivariate_analysis.subsections:
            sub.show(df)

    def add_cells(self, cells: List[Dict[str, Any]]) -> None:
        """Adds cells to the list of cells.

        Cells can be either code cells or markdown cells.

        Parameters
        ----------
        cells : List[Dict[str, Any]]
            List of generated notebook cells which are represented as dictionaries
        """
        section_header = nbfv4.new_markdown_cell(self.get_title(section_level=1))
        cells.append(section_header)
        if self.verbosity == Verbosity.LOW:
            code = "bivariate_analysis(df=df"
            if self.subsections_low_verbosity is not None:
                arg_subsections_names = [
                    f"BivariateAnalysis.BivariateAnalysisSubsection.{str(sub)}"
                    for sub in self.subsections_low_verbosity
                ]

                code += f", subsections={arg_subsections_names}".replace("'", "")
            if self.columns_x is not None:
                code += f", columns_x={self.columns_x}"
                code += f", columns_y={self.columns_y}"
            elif self.columns is not None:
                code += f", columns={self.columns}"
            if self.columns_pairs is not None:
                code += f", columns_pairs={self.columns_pairs}"
            if self.color_col is not None:
                code += f", color_col='{self.color_col}'"
            code += ")"
            cells.append(nbfv4.new_code_cell(code))
            for sub in self.subsections:
                if sub.verbosity > Verbosity.LOW:
                    sub.add_cells(cells)
        else:
            super().add_cells(cells)

    def required_imports(self) -> List[str]:
        """Returns a list of imports to be put at the top of a generated notebook.

        Returns
        -------
        List[str]
            List of import strings to be added at the top of the generated notebook,
            e.g. ['import pandas as pd', 'import numpy as np']
        """
        if self.verbosity != Verbosity.LOW:
            return super().required_imports()

        imports = {
            "from edvart.report_sections.bivariate_analysis import BivariateAnalysis\n"
            "bivariate_analysis = BivariateAnalysis.bivariate_analysis"
        }
        for subsec in self.subsections:
            if subsec.verbosity > Verbosity.LOW:
                imports.update(subsec.required_imports())

        return list(imports)

    def show(self, df: pd.DataFrame) -> None:
        """Generates cell output of this section in the calling notebook.

        Parameters
        ----------
        df : pd.DataFrame
            Data based on which to generate the cell output.
        """
        display(Markdown(self.get_title(section_level=1)))
        super().show(df)


class CorrelationPlot(Section):
    """Generates the Correlation plot subsection.

    Parameters
    ----------
    verbosity : Verbosity (default = Verbosity.LOW)
        Verbosity of the code generated in the exported notebook.
    columns : List[str], optional
        Columns on which to plot pair-wise correlation plot.
        If `columns_x` and `columns_y` are unspecified, then analysis is performed on all pairs
        of `columns`. Otherwise ignored.
        All columns are used by default.
    columns_x : List[str], optional
        If specified, correlation is plotted on the cartesian product
        of `columns_x` and `columns_y`.
        If `columns_x` is specified, then `columns_y` must also be specified.
    columns_y : List[str], optional
        If specified, correlation is plotted on the cartesian product
        of `columns_x` and `columns_y`.
        If `columns_y` is specified, then `columns_x` must also be specified.

    Raises
    ------
    ValueError
        If exactly one of `columns_x`, `columns_y` is specified.
    """

    def __init__(
        self,
        verbosity: Verbosity = Verbosity.LOW,
        columns: Optional[List[str]] = None,
        columns_x: Optional[List[str]] = None,
        columns_y: Optional[List[str]] = None,
    ):
        if (columns_x is None) != (columns_y is None):
            raise ValueError("Either both or neither of columns_x, columns_y must be specified.")
        self.columns_x = columns_x
        self.columns_y = columns_y
        super().__init__(verbosity, columns)

    @property
    def name(self) -> str:
        return "Correlation Plot"

    @staticmethod
    def _get_columns_x_y(
        df: pd.DataFrame,
        columns: Optional[List[str]] = None,
        columns_x: Optional[List[str]] = None,
        columns_y: Optional[List[str]] = None,
    ) -> Tuple[List[str], List[str]]:
        """
        Helper function to get columns_x and columns_y from provided parameters and dataset.

        Parameters
        ----------
        df : pd.DataFrame
            Dataset to analyze.
        columns : List[str], optional
            Specified columns parameter.
        columns_x : List[str], optional
            Specified columns_x parameter.
        columns_y : List[str], optional
            Specified columns_x parameter.


        Returns
        -------
        columns_x, columns_y: Tuple[List[str], List[str]]
            Resolved columns_x and columns_y.
        """
        if (columns_x is None) != (columns_y is None):
            raise ValueError("Either both or neither of columns_x, columns_y must be specified.")
        if columns_x is None:
            if columns is None:
                columns = list(df.columns)
            columns_x = columns_y = columns
        columns_x = [col for col in columns_x if is_numeric(df[col])]
        columns_y = [col for col in columns_y if is_numeric(df[col])]

        return columns_x, columns_y

    @staticmethod
    def default_correlations() -> Dict[str, Callable[[pd.DataFrame], pd.DataFrame]]:
        """
        Default dictionary of bivariate statistics that will be calculated for numerical columns.

        Returns
        -------
        dict
            A dictionary assigning correlation functions to correlation names.
            Dictionary signature: 'CorrelationName': corr_func
        """
        return {
            "pearson": utils.pearson,
            "spearman": utils.spearman,
            "kendall": utils.kendall,
        }

    @staticmethod
    def plot_correlation(
        df: pd.DataFrame,
        corr_name: str,
        corr_func: Callable[[pd.DataFrame], pd.DataFrame],
        columns: Optional[List[str]] = None,
        columns_x: Optional[List[str]] = None,
        columns_y: Optional[List[str]] = None,
        size_factor: float = 0.7,
        font_size: float = 15,
        color_map: Optional[Any] = None,
    ) -> None:
        """Plots a correlation heatmap.

        Parameters
        ----------
        df : pd.DataFrame
            Data based on which to plot correlation.
        corr_name : str
            Name of correlation being plotted.
        corr_func : Callable[[np.ndarray, Optional[List[Tuple[str, str]]]], pd.DataFrame]
            Correlation function to be used.
        columns : Optional[List[str]]
            List of columns of df to analyze. All numeric columns of df are used by default.
        size_factor: float (default = 0.7)
            Size of each cell in the table.
        font_size : float (default = 15)
            Size of axis labels of the correlation plot.
        color_map : Any, optional
            Color map compatible with matplotlib/seaborn to use for the correlation plot.
            A divergent red-blue color map is used by default.

        Raises
        ------
        ValueError
            If exactly one of `columns_x`, `columns_y` is specified.
        """
        columns_x, columns_y = CorrelationPlot._get_columns_x_y(df, columns, columns_x, columns_y)
        if color_map is None:
            color_map = sns.diverging_palette(10, 220, sep=80, n=100)

        # show header
        display(Markdown(f"### {corr_name.capitalize()} Correlation"))

        # calculate correlation between columns
        corr = corr_func(df)
        corr = corr.loc[columns_x, columns_y]

        # plot correlation heatmap
        ax = sns.heatmap(
            corr, cmap=color_map, vmin=-1, vmax=1, square=True, xticklabels=True, yticklabels=True
        )

        # set axes
        ax.set_xticklabels(ax.get_xticklabels(), fontsize=font_size, rotation=90)
        ax.set_yticklabels(ax.get_yticklabels(), fontsize=font_size, rotation=0)
        ax.figure.set_size_inches(
            len(columns_x) * size_factor + 1, len(columns_y) * size_factor + 1
        )

        plt.show()

    @staticmethod
    def plot_correlations(
        df: pd.DataFrame,
        columns: Optional[List[str]] = None,
        columns_x: Optional[List[str]] = None,
        columns_y: Optional[List[str]] = None,
        pearson: bool = True,
        spearman: bool = True,
        kendall: bool = True,
    ) -> None:
        """Plots multiple correlations.

        Parameters
        ----------
        df : pd.DataFrame
            Data based on which to plot correlations.
        columns : Optional[List[str]]
            List of columns of df to analyze. All numeric columns of df are used by default.
        pearson : bool (default = True)
            If True, Pearson correlation will be plotted.
        spearman : bool (default = True)
            If True, Spearman correlation will be plotted.
        kendall : bool (default = True)
            If True, Kendall correlation will be plotted.
        """
        correlations = CorrelationPlot.default_correlations()

        # remove correlations which are not to be plotted
        if not pearson:
            correlations.pop("pearson", None)
        if not spearman:
            correlations.pop("spearman", None)
        if not kendall:
            correlations.pop("kendall", None)

        for corr_name, corr_func in correlations.items():
            CorrelationPlot.plot_correlation(
                df, corr_name, corr_func, columns, columns_x, columns_y
            )

    def required_imports(self) -> List[str]:
        """Returns a list of imports to be put at the top of a generated notebook.

        Returns
        -------
        List[str]
            List of import strings to be added at the top of the generated notebook,
            e.g. ['import pandas as pd', 'import numpy as np'].
        """
        if self.verbosity <= Verbosity.MEDIUM:
            return [
                total_dedent(
                    """
                    from edvart.report_sections.bivariate_analysis import CorrelationPlot
                    plot_correlations = CorrelationPlot.plot_correlations
                    """
                )
            ]
        return [
            "import numpy as np",
            "import seaborn as sns",
            "from IPython.display import display, Markdown",
            "import matplotlib.pyplot as plt",
            "%matplotlib inline",
            "from edvart import utils",
            "from edvart.data_types import is_numeric",
        ]

    def add_cells(self, cells: List[Dict[str, Any]]) -> None:
        """Adds cells to the list of cells. Cells can be either code cells or markdown cells.

        Parameters
        ----------
        cells : List[Dict[str, Any]]
            List of generated notebook cells which are represented as dictionaries.
        """
        section_header = nbfv4.new_markdown_cell(self.get_title(section_level=2))
        cells.append(section_header)

        default_call = "plot_correlations(df=df"
        if self.columns_x is not None:
            default_call += f", columns_x={self.columns_x}"
            default_call += f", columns_y={self.columns_y}"
        elif self.columns is not None:
            default_call += f", columns={self.columns}"

        default_call += ")"

        if self.verbosity <= Verbosity.MEDIUM:
            code = default_call
        else:
            code = (
                get_code(CorrelationPlot.default_correlations)
                + "\n\n"
                + get_code(CorrelationPlot._get_columns_x_y)
                + "\n\n"
                + get_code(CorrelationPlot.plot_correlation).replace("CorrelationPlot.", "")
                + "\n\n"
                + get_code(CorrelationPlot.plot_correlations).replace("CorrelationPlot.", "")
                + "\n\n"
                + default_call
            )

        cells.append(nbfv4.new_code_cell(code))

    def show(self, df: pd.DataFrame) -> None:
        """Generates correlation plots in the calling notebook.

        Parameters
        ----------
        df : pd.DataFrame
            Data based on which to generate the cell output
        """
        display(Markdown(self.get_title(section_level=2)))
        CorrelationPlot.plot_correlations(
            df=df, columns=self.columns, columns_x=self.columns_x, columns_y=self.columns_y
        )


class PairPlot(Section):
    """Generates the Pairplot subsection.

    Parameters
    ----------
    verbosity : Verbosity (default = Verbosity.LOW)
        Verbosity of the code generated in the exported notebook.
    columns : List[str], optional
        Columns on which to plot the pairplot.
        If `columns_x` and `columns_y` are unspecified, then analysis is performed on all pairs
        of `columns`. Otherwise ignored.
        All columns are used by default.
    columns_x : List[str], optional
        If specified, correlation is plotted
        on the cartesian product of `columns_x` and `columns_y`.
        If `columns_x` is specified, then `columns_y` must also be specified.
    columns_y : List[str], optional
        If specified, correlation is plotted
        on the cartesian product of `columns_x` and `columns_y`.
        If `columns_y` is specified, then `columns_x` must also be specified.
    color_col : str, optional
        Name of column according to use for coloring of points and histogram in the pairplot.

    Raises
    ------
    ValueError
        If exactly one of `columns_x`, `columns_y` is specified.
    """

    def __init__(
        self,
        verbosity: Verbosity = Verbosity.LOW,
        columns: Optional[List[str]] = None,
        columns_x: Optional[List[str]] = None,
        columns_y: Optional[List[str]] = None,
        color_col: Optional[str] = None,
    ):
        if (columns_x is None) != (columns_y is None):
            raise ValueError("Either both or neither of columns_x, columns_y must be specified.")
        self.columns_x = columns_x
        self.columns_y = columns_y
        self.color_col = color_col
        super().__init__(verbosity, columns)

    @property
    def name(self) -> str:
        return "Pairplot"

    @staticmethod
    def plot_pairplot(
        df: pd.DataFrame,
        columns: Optional[List[str]] = None,
        columns_x: Optional[List[str]] = None,
        columns_y: Optional[List[str]] = None,
        allow_categorical: bool = False,
        color_col: Optional[str] = None,
    ) -> None:
        """Plot a pairplot for each pair of columns.

        Parameters
        ----------
        df : pd.DataFrame
            Data frame for which to plot pairplot.
        columns : Union[List[Tuple[str, str]] or List[str]], optional
            Which columns to plot pairplot for.
            All columns that are not categorical and are not boolean are used by default.
        columns_x : List[str], optional
            If specified, correlation is plotted
            on the cartesian product of `columns_x` and `columns_y`.
            If `columns_x` is specified, then `columns_y` must also be specified.
        columns_y : List[str], optional
            If specified, correlation is plotted
            on the cartesian product of `columns_x` and `columns_y`.
            If `columns_y` is specified, then `columns_x` must also be specified.
        allow_categorical : bool (default = False)
            Whether to allow plotting of categorical columns. If False (default), then even
            explicitly specified columns will be excluded. If True, categorical columns are still
            excluded by default, unless explicitly specified via columns/columns_x/columns_y.
        color_col : str, optional
            Name of column according to use for coloring of points and histogram in the pairplot.

        Raises
        ------
        ValueError
            If exactly one of `columns_x`, `columns_y` is specified.
        """

        def include_column(col: str) -> bool:
            return not is_categorical(df[col]) and not is_boolean(df[col])

        if (columns_x is None) != (columns_y is None):
            raise ValueError("Either both or neither of columns_x, columns_y must be specified.")
        if columns_x is None:
            if columns is None:
                columns = list(filter(include_column, df.columns))
            columns_x = columns
            columns_y = columns
        if not allow_categorical:
            columns_x = list(filter(include_column, columns_x))
            columns_y = list(filter(include_column, columns_y))
<<<<<<< HEAD
        sns.pairplot(df, x_vars=columns_x, y_vars=columns_y, hue=color_col)
=======
        utils.pair_plot(df, columns_x, columns_y, color_col=color_col)
        plt.tight_layout()
>>>>>>> 39df3038
        plt.show()

    def required_imports(self) -> List[str]:
        """Returns a list of imports to be put at the top of a generated notebook.

        Returns
        -------
        List[str]
            List of import strings to be added at the top of the generated notebook,
            e.g. ['import pandas as pd', 'import numpy as np'].
        """
        if self.verbosity <= Verbosity.MEDIUM:
            return [
                total_dedent(
                    """
                    from edvart.report_sections.bivariate_analysis import PairPlot
                    plot_pairplot = PairPlot.plot_pairplot
                    """
                )
            ]
        return [
            "from edvart.data_types import is_categorical, is_boolean",
            "import matplotlib.pyplot as plt",
            "import seaborn as sns",
        ]

    def add_cells(self, cells: List[Dict[str, Any]]) -> None:
        """Adds cells to the list of cells. Cells can be either code cells or markdown cells.

        Parameters
        ----------
        cells : List[Dict[str, Any]]
            List of generated notebook cells which are represented as dictionaries.
        """
        section_header = nbfv4.new_markdown_cell(self.get_title(section_level=2))
        cells.append(section_header)

        default_call = "plot_pairplot(df=df"
        if self.columns_x is not None:
            default_call += f", columns_x={self.columns_x}"
            default_call += f", columns_y={self.columns_y}"
        elif self.columns is not None:
            default_call += f", columns={self.columns})"
        if self.color_col is not None:
            default_call += f", color_col='{self.color_col}'"
        default_call += ")"

        if self.verbosity <= Verbosity.MEDIUM:
            code = default_call
        else:
            code = get_code(PairPlot.plot_pairplot) + "\n\n" + default_call

        cells.append(nbfv4.new_code_cell(code))

    def show(self, df: pd.DataFrame) -> None:
        """Generates pairplot in the calling notebook.

        Parameters
        ----------
        df : pd.DataFrame
            Data based on which to generate the cell output
        """
        display(Markdown(self.get_title(section_level=2)))
        PairPlot.plot_pairplot(
            df=df,
            columns=self.columns,
            columns_x=self.columns_x,
            columns_y=self.columns_y,
            color_col=self.color_col,
        )


class ContingencyTable(Section):
    """Generates the pairwise contingency tables subsection.

    Parameters
    ----------
    verbosity : Verbosity (default = Verbosity.LOW)
        Verbosity of the code generated in the exported notebook.
    columns : List[str], optional
        Columns on which to show contingency tables.
        If `columns_x` and `columns_y` and `columns_pairs` are unspecified,
        then analysis performed on all pairs of `columns`. Otherwise ignored.
        Columns which contain only null values are always excluded. All columns are used by default.
    columns_x : List[str], optional
        If specified, contingency tables are plotted for each pair
        in the cartesian product of `columns_x` and `columns_y`.
        If `columns_x` is specified, then `columns_y` must also be specified.
        Columns which contain only null values are always excluded.
        Ignored if `columns_pairs` is specified.
    columns_y : List[str], optional
        If specified, contingency tables are plotted for each pair
        in the cartesian product of `columns_x` and `columns_y`.
        If `columns_y` is specified, then `columns_x` must also be specified.
        Columns which contain only null values are always excluded.
        Ignored if `columns_pairs` is specified.
    columns_pairs : List[Tuple[str, str]], optional
        If specified, contingency tables are plotted for exactly the specified pairs.
        Columns which contain only null values are always excluded, i.e. if at least one of the
        columns in a pair is excluded, then is excluded.
    """

    def __init__(
        self,
        verbosity: Verbosity = Verbosity.LOW,
        columns: Optional[List[str]] = None,
        columns_x: Optional[List[str]] = None,
        columns_y: Optional[List[str]] = None,
        columns_pairs: Optional[List[Tuple[str, str]]] = None,
    ):
        super().__init__(verbosity, columns)
        self.columns_x = columns_x
        self.columns_y = columns_y
        self.columns_pairs = columns_pairs

    @property
    def name(self) -> str:
        return "Contingency table"

    @staticmethod
    def contingency_tables(
        df: pd.DataFrame,
        columns: Optional[List[str]] = None,
        columns_x: Optional[List[str]] = None,
        columns_y: Optional[List[str]] = None,
        columns_pairs: Optional[List[Tuple[str, str]]] = None,
        table_threshold: int = 30,
    ) -> None:
        """Display a contingency table for each pairs of columns.

        Parameters
        ----------
        df : pd.DataFrame
            Data based on which to create a contingency table.
        columns : List[str], optional
            Which columns to generate pair-wise contingency tables for.
            All columns which contain more than 1 unique value are used by default.
            Columns which contain only null values are always excluded.
        columns_x : List[str], optional
            If specified, contingency tables are plotted for each pair
            in the cartesian product of `columns_x` and `columns_y`.
            If `columns_x` is specified, then `columns_y` must also be specified.
            Ignored if `columns_pairs` is specified.
        columns_y : List[str], optional
            If specified, contingency tables are plotted for each pair
            in the cartesian product of `columns_x` and `columns_y`.
            If `columns_y` is specified, then `columns_x` must also be specified.
            Ignored if `columns_pairs` is specified.
        columns_pairs : List[Tuple[str, str]], optional
            If specified, contingency tables are plotted for exactly the specified pairs.
        table_threshold : int (default = 30)
            Maximum number of unique values for a column to be used in contingency table.
            If non-positive, no columns are excluded according to this criterion.
        """

        def include_column(col: str) -> bool:
            return (table_threshold < 0 or df[col].nunique() <= table_threshold) and (
                not df[col].isnull().all()
            )

        def include_column_pair(col_pair: Tuple[str, str]) -> bool:
            if col_pair[0] == col_pair[1]:
                return False
            return include_column(col_pair[0]) and include_column(col_pair[1])

        if (columns_x is None) != (columns_y is None):
            raise ValueError("Either both or neither of columns_x, columns_y must be specified.")
        if columns_pairs is None:
            if columns_x is None:
                if columns is None:
                    columns = [col for col in df.columns if df[col].nunique() > 1]
                columns_x = columns
                columns_y = columns
            columns_pairs = [(col_x, col_y) for col_x in columns_x for col_y in columns_y]
        columns_pairs = list(filter(include_column_pair, columns_pairs))

        for column1, column2 in columns_pairs:
            ContingencyTable.contingency_table(df, column1, column2)

    @staticmethod
    def contingency_table(
        df: pd.DataFrame,
        columns1: Union[str, List[str]],
        columns2: Union[str, List[str]],
        include_total: bool = True,
        hide_zeros: bool = True,
        scaling_func: Callable[[np.ndarray], np.ndarray] = np.cbrt,
        colormap: Any = "Blues",
        size_factor: float = 0.7,
        fontsize: float = 15,
    ) -> None:
        """
        Show a colored contingency table for the two specified columns or lists of columns.

        Parameters
        ----------
        df : pd.DataFrame
            Data to analyze.
        columns1 : Union[str, List[str]]
            Name of column or list of column names to use in the vertical axis of the table.
        columns2 : Union[str, List[str]]
            Name of column or list of column names to use in the horizontal axis of the table.
        include_total : bool (default = True)
            Whether to include marginal counts.
        hide_zeros : bool (default = True)
            Whether to hide zero values in the table for better readability.
        scaling_func : Callable[["array-like"], "array-like"]
            Function to scale the values for the purpose of coloring for smaller spread.
            Cube root is used by default.
        colormap : Any (default = "Blues")
            Colormap compatible with matplotlib/seaborn.
        size_factor : float (default = 0.7)
            Size of each cell in the table.
        fontsize : float (default = 15)
            Size of the font for axis labels.
        """
        if isinstance(columns1, str):
            columns1 = [columns1]
        if isinstance(columns2, str):
            columns2 = [columns2]
        table = pd.crosstab(
            [df[col] for col in columns1],
            [df[col] for col in columns2],
            margins_name="Total",
            margins=include_total,
        )

        annot = table.replace(0, "") if hide_zeros else table

        ax = sns.heatmap(
            scaling_func(table),
            annot=annot,
            fmt="",
            cbar=False,
            cmap=colormap,
            linewidths=0.1,
            xticklabels=1,
            yticklabels=1,
            annot_kws={"fontsize": fontsize},
            square=True,
        )
        ax.figure.set_size_inches(size_factor * len(table.columns), size_factor * len(table))

        ax.set_xticklabels(ax.get_xticklabels(), fontsize=fontsize)

        ax.set_ylabel(ax.get_ylabel(), fontsize=fontsize)
        ax.set_yticklabels(ax.get_yticklabels(), rotation=0, fontsize=fontsize)

        ax.xaxis.tick_top()
        ax.set_xlabel(ax.get_xlabel(), fontsize=fontsize)
        ax.xaxis.set_label_position("top")

        # Viusally separate the margins
        if include_total:
            ax.vlines(len(table.columns) - 1, ymin=0, ymax=len(table), color="grey")
            ax.hlines(len(table) - 1, xmin=0, xmax=len(table.columns), color="grey")

        plt.show()

    def required_imports(self) -> List[str]:
        """Returns a list of imports to be put at the top of a generated notebook.

        Returns
        -------
        List[str]
            List of import strings to be added at the top of the generated notebook,
            e.g. ['import pandas as pd', 'import numpy as np'].
        """
        if self.verbosity <= Verbosity.MEDIUM:
            return [
                total_dedent(
                    """
                    from edvart.report_sections.bivariate_analysis import ContingencyTable
                    contingency_tables = ContingencyTable.contingency_tables
                    """
                )
            ]
        return [
            "import itertools",
            "from edvart import utils",
            "import seaborn as sns",
            "import matplotlib.pyplot as plt",
        ]

    def add_cells(self, cells: List[Dict[str, Any]]) -> None:
        """Adds cells to the list of cells. Cells can be either code cells or markdown cells.

        Parameters
        ----------
        cells : List[Dict[str, Any]]
            List of generated notebook cells which are represented as dictionaries.
        """
        section_header = nbfv4.new_markdown_cell(self.get_title(section_level=2))
        cells.append(section_header)

        default_call = "contingency_tables(df=df"
        if self.columns_pairs is not None:
            default_call += f", columns_pairs={self.columns_pairs}"
        elif self.columns_x is not None:
            default_call += f", columns_x={self.columns_x}"
            default_call += f", columns_y={self.columns_y}"
        elif self.columns is not None:
            default_call += f", columns={self.columns}"
        default_call += ")"

        if self.verbosity <= Verbosity.MEDIUM:
            code = default_call
        else:
            code = (
                get_code(ContingencyTable.contingency_tables).replace("ContingencyTable.", "")
                + "\n\n"
                + get_code(ContingencyTable.contingency_table)
                + "\n\n"
                + default_call
            )

        cells.append(nbfv4.new_code_cell(code))

    def show(self, df: pd.DataFrame) -> None:
        """Generates contingency table in the calling notebook.

        Parameters
        ----------
        df : pd.DataFrame
            Data based on which to generate the cell output
        """
        display(Markdown(self.get_title(section_level=2)))
        ContingencyTable.contingency_tables(
            df=df,
            columns=self.columns,
            columns_x=self.columns_x,
            columns_y=self.columns_y,
            columns_pairs=self.columns_pairs,
        )<|MERGE_RESOLUTION|>--- conflicted
+++ resolved
@@ -667,12 +667,8 @@
         if not allow_categorical:
             columns_x = list(filter(include_column, columns_x))
             columns_y = list(filter(include_column, columns_y))
-<<<<<<< HEAD
         sns.pairplot(df, x_vars=columns_x, y_vars=columns_y, hue=color_col)
-=======
-        utils.pair_plot(df, columns_x, columns_y, color_col=color_col)
         plt.tight_layout()
->>>>>>> 39df3038
         plt.show()
 
     def required_imports(self) -> List[str]:
