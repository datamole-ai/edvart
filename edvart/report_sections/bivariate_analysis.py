"""Bivariate analysis section package."""

import itertools
from enum import IntEnum
from typing import Any, Callable, Dict, List, Optional, Tuple, Union

import matplotlib.pyplot as plt
import nbformat.v4 as nbfv4
import numpy as np
import pandas as pd
import seaborn as sns
from IPython.display import Markdown, display

from edvart import utils
from edvart.data_types import is_boolean, is_categorical, is_numeric
from edvart.report_sections.code_string_formatting import get_code
from edvart.report_sections.section_base import ReportSection, Section, Verbosity


class BivariateAnalysis(ReportSection):
    """Generates the Bivariate analysis section of the report.

    Contains an enum BivariateAnalysisSubsection of possible subsections.

    Parameters
    ----------
    subsections : List[BivariateAnalysisSubsection], optional
        List of subsections to include.
        All subsection in BivariateAnalysisSubsection are included by default.
    verbosity : Verbosity (default = Verbosity.LOW)
        Generated code verbosity global to the Bivariate analysis sections.
        If subsection verbosities are None, then they will be overridden by this parameter.
    columns : List[str], optional
        Columns on which to do bivariate analysis.
        If none of columns_x, columns_y and columns_pairs is specified bivariate analysis is
        performed on all pairs of `columns`.
        Ignored if `columns_x` and `columns_y` is specified. Ignored in contingency table
        if `columns_x` and `columns_y` or `columns_pairs` is specified.
        All columns are used by default.
    columns_x : List[str], optional
        If specified, correlations and pairplots are performed on the cartesian product of
        `columns_x` and `columns_y`.
        If `columns_x` is specified, then `columns_y` must also be specified.
    columns_y : List[str], optional
        If specified, correlations and pairplots are performed on the cartesian product of
        `columns_x` and `columns_y`.
        If `columns_y` is specified, then `columns_x` must also be specified.
    columns_pairs : List[str], optional
        List of columns pairs on which to perform bivariate analysis.
        Used primarily in contingency tables.
        If specified, `columns`, `columns_x` and `columns_y` are ignored in contingency tables.
        Ignored in pairplots and correlations unless `columns_pairs` is specified and none of
        `columns`, `columns_x`, `columns_y` is specified. In that case, the first elements of each
        pair are treated as `columns_x` and the second elements as `columns_y` in pairplots and
        correlations.
    verbosity_correlations : Verbosity, optional
        Correlation plots subsection code verbosity.
    verbosity_pairplot: Verbosity, optional
        Pairplot subsection code verbosity.
    verbosity_contingency_table: Verbosity, optional
        Contingency table subsection code verbosity.
    color_col : str, optional
        Name of column according to use for coloring of the bivariate analysis subsections.
        Coloring is currently supported in pairplot.

    Raises
    ------
    ValueError
        If exactly one of `columns_x`, `columns_y` is specified.
    """

    # pylint:disable=invalid-name
    class BivariateAnalysisSubsection(IntEnum):
        """Enum of all implemented bivariate analysis subsections."""

        CorrelationPlot = 0
        PairPlot = 1
        ContingencyTable = 2

        def __str__(self):
            return self.name

    # By default use all subsections
    _DEFAULT_SUBSECTIONS_TO_SHOW = list(BivariateAnalysisSubsection)

    def __init__(
        self,
        subsections: Optional[List[BivariateAnalysisSubsection]] = None,
        verbosity: Verbosity = Verbosity.LOW,
        columns: Optional[List[str]] = None,
        columns_x: Optional[List[str]] = None,
        columns_y: Optional[List[str]] = None,
        columns_pairs: Optional[List[Tuple[str, str]]] = None,
        verbosity_correlations: Optional[Verbosity] = None,
        verbosity_pairplot: Optional[Verbosity] = None,
        verbosity_contingency_table: Optional[Verbosity] = None,
        color_col: Optional[str] = None,
    ):
        verbosity_correlations = verbosity_correlations or verbosity
        verbosity_pairplot = verbosity_pairplot or verbosity
        verbosity_contingency_table = verbosity_contingency_table or verbosity

        subsec = BivariateAnalysis.BivariateAnalysisSubsection

        # Store subsection verbosities
        self.subsection_verbosities = {
            subsec.CorrelationPlot: verbosity_correlations,
            subsec.PairPlot: verbosity_pairplot,
            subsec.ContingencyTable: verbosity_contingency_table,
        }

        if subsections is None:
            self.subsections_to_show = self._DEFAULT_SUBSECTIONS_TO_SHOW
        else:
            self.subsections_to_show = subsections

        if (columns_x is None) != (columns_y is None):
            raise ValueError("Either both or neither of columns_x, columns_y must be specified.")
        # For analyses which do not take columns_pairs, prepare columns_x and columns_y in case
        # columns_pairs is the only parameter specified
        if columns is None and columns_x is None and columns_pairs is not None:
            columns_x_no_pairs = [pair[0] for pair in columns_pairs]
            columns_y_no_pairs = [pair[1] for pair in columns_pairs]
        else:
            columns_x_no_pairs = columns_x
            columns_y_no_pairs = columns_y
        enum_to_implementation = {
            subsec.CorrelationPlot: CorrelationPlot(
                verbosity_correlations, columns, columns_x_no_pairs, columns_y_no_pairs
            ),
            subsec.PairPlot: PairPlot(
                verbosity_pairplot,
                columns,
                columns_x_no_pairs,
                columns_y_no_pairs,
                color_col=color_col,
            ),
            subsec.ContingencyTable: ContingencyTable(
                verbosity_contingency_table, columns, columns_x, columns_y, columns_pairs
            ),
        }

        subsections_implementations = [
            enum_to_implementation[sub] for sub in self.subsections_to_show
        ]
        super().__init__(subsections_implementations, verbosity, columns)

        self.columns_x = columns_x
        self.columns_y = columns_y
        self.columns_pairs = columns_pairs
        self.color_col = color_col

    @property
    def name(self) -> str:
        return "Bivariate analysis"

    def add_cells(self, cells: List[Dict[str, Any]], df: pd.DataFrame) -> None:
        """Adds cells to the list of cells.

        Cells can be either code cells or markdown cells.

        Parameters
        ----------
        cells : List[Dict[str, Any]]
            List of generated notebook cells which are represented as dictionaries
        df: pd.DataFrame
            Data for which to add the cells
        """
        section_header = nbfv4.new_markdown_cell(self.get_title(section_level=1))
        cells.append(section_header)
        if self.verbosity == Verbosity.LOW:
            code = "show_bivariate_analysis(df=df"
            subsections_to_show_with_low_verbosity = [
                sub
                for sub in self.subsections_to_show
                if self.subsection_verbosities[sub] == Verbosity.LOW
            ]
            if subsections_to_show_with_low_verbosity != self._DEFAULT_SUBSECTIONS_TO_SHOW:
                arg_subsections_names = [
                    f"BivariateAnalysis.BivariateAnalysisSubsection.{str(sub)}"
                    for sub in subsections_to_show_with_low_verbosity
                ]

                code += f", subsections={arg_subsections_names}".replace("'", "")
            if self.columns_x is not None:
                code += f", columns_x={self.columns_x}"
                code += f", columns_y={self.columns_y}"
            elif self.columns is not None:
                code += f", columns={self.columns}"
            if self.columns_pairs is not None:
                code += f", columns_pairs={self.columns_pairs}"
            if self.color_col is not None:
                code += f", color_col='{self.color_col}'"
            code += ")"
            cells.append(nbfv4.new_code_cell(code))
            for sub in self.subsections:
                if sub.verbosity > Verbosity.LOW:
                    sub.add_cells(cells=cells, df=df)
        else:
            super().add_cells(cells=cells, df=df)

    def required_imports(self) -> List[str]:
        """Returns a list of imports to be put at the top of a generated notebook.

        Returns
        -------
        List[str]
            List of import strings to be added at the top of the generated notebook,
            e.g. ['import pandas as pd', 'import numpy as np']
        """
        if self.verbosity != Verbosity.LOW:
            return super().required_imports()

        imports = {"from edvart.report_sections.bivariate_analysis import show_bivariate_analysis"}
        for subsec in self.subsections:
            if subsec.verbosity > Verbosity.LOW:
                imports.update(subsec.required_imports())

        return list(imports)

    def show(self, df: pd.DataFrame) -> None:
        """Generates cell output of this section in the calling notebook.

        Parameters
        ----------
        df : pd.DataFrame
            Data based on which to generate the cell output.
        """
        display(Markdown(self.get_title(section_level=1)))
        super().show(df)


def show_bivariate_analysis(
    df: pd.DataFrame,
    subsections: Optional[List[BivariateAnalysis.BivariateAnalysisSubsection]] = None,
    columns: Optional[List[str]] = None,
    columns_x: Optional[List[str]] = None,
    columns_y: Optional[List[str]] = None,
    columns_pairs: Optional[List[Tuple[str, str]]] = None,
    color_col: Optional[str] = None,
) -> None:
    """Generates bivariate analysis for df.

    Parameters
    ----------
    df : pd.DataFrame
        Data to be analyzed
    subsections : List[BivariateAnalysisSubsection], optional
        Subsections to include in the analysis. All subsections are included by default.
    columns : List[str], optional
        Columns on which to do bivariate analysis.
        If none of columns_x, columns_y and columns_pairs is specified bivariate analysis is
        performed on all pairs of `columns`.
        Ignored if `columns_x` and `columns_y` is specified. Ignored in contingency table
        if `columns_x` and `columns_y` or `columns_pairs` is specified.
        All columns are used by default.
    columns_x : List[str], optional
        If specified, correlations and pairplots are performed on the cartesian product of
        `columns_x` and `columns_y`.
        If `columns_x` is specified, then `columns_y` must also be specified.
    columns_y : List[str], optional
        If specified, correlations and pairplots are performed on the cartesian product of
        `columns_x` and `columns_y`.
        If `columns_y` is specified, then `columns_x` must also be specified.
    columns_pairs : List[str], optional
        List of columns pairs on which to perform bivariate analysis.
        Used primarily in contingency tables.
        If specified, `columns`, `columns_x` and `columns_y` are ignored in contingency tables.
        Ignored in pairplots and correlations unless `columns_pairs` is specified and none of
        `columns`, `columns_x`, `columns_y` is specified. In that case, the first elements of
        each pair are treated as `columns_x` and the second elements as `columns_y` in pairplots
        and correlations.
    color_col : str, optional
        Name of column to use for coloring of the bivariate analysis subsections.
        Coloring is currently supported in pairplot.
    """
    bivariate_analysis = BivariateAnalysis(
        subsections=subsections,
        verbosity=Verbosity.LOW,
        columns=columns,
        columns_x=columns_x,
        columns_y=columns_y,
        columns_pairs=columns_pairs,
        color_col=color_col,
    )

    for sub in bivariate_analysis.subsections:
        sub.show(df)


class CorrelationPlot(Section):
    """Generates the Correlation plot subsection.

    Parameters
    ----------
    verbosity : Verbosity (default = Verbosity.LOW)
        Verbosity of the code generated in the exported notebook.
    columns : List[str], optional
        Columns on which to plot pair-wise correlation plot.
        If `columns_x` and `columns_y` are unspecified, then analysis is performed on all pairs
        of `columns`. Otherwise ignored.
        All columns are used by default.
    columns_x : List[str], optional
        If specified, correlation is plotted on the cartesian product
        of `columns_x` and `columns_y`.
        If `columns_x` is specified, then `columns_y` must also be specified.
    columns_y : List[str], optional
        If specified, correlation is plotted on the cartesian product
        of `columns_x` and `columns_y`.
        If `columns_y` is specified, then `columns_x` must also be specified.

    Raises
    ------
    ValueError
        If exactly one of `columns_x`, `columns_y` is specified.
    """

    def __init__(
        self,
        verbosity: Verbosity = Verbosity.LOW,
        columns: Optional[List[str]] = None,
        columns_x: Optional[List[str]] = None,
        columns_y: Optional[List[str]] = None,
    ):
        if (columns_x is None) != (columns_y is None):
            raise ValueError("Either both or neither of columns_x, columns_y must be specified.")
        self.columns_x = columns_x
        self.columns_y = columns_y
        super().__init__(verbosity, columns)

    @property
    def name(self) -> str:
        return "Correlation Plot"

    def required_imports(self) -> List[str]:
        """Returns a list of imports to be put at the top of a generated notebook.

        Returns
        -------
        List[str]
            List of import strings to be added at the top of the generated notebook,
            e.g. ['import pandas as pd', 'import numpy as np'].
        """
        if self.verbosity <= Verbosity.MEDIUM:
            return ["from edvart.report_sections.bivariate_analysis import plot_correlations"]
        return [
            "import numpy as np",
            "import seaborn as sns",
            "from IPython.display import display, Markdown",
            "import matplotlib.pyplot as plt",
            "%matplotlib inline",
            "from edvart import utils",
            "from edvart.data_types import is_numeric",
        ]

    def add_cells(self, cells: List[Dict[str, Any]], df: pd.DataFrame) -> None:
        """Adds cells to the list of cells. Cells can be either code cells or markdown cells.

        Parameters
        ----------
        cells : List[Dict[str, Any]]
            List of generated notebook cells which are represented as dictionaries
        df: pd.DataFrame
            Data for which to add the cells.
        """
        section_header = nbfv4.new_markdown_cell(self.get_title(section_level=2))
        cells.append(section_header)

        default_call = "plot_correlations(df=df"
        if self.columns_x is not None:
            default_call += f", columns_x={self.columns_x}"
            default_call += f", columns_y={self.columns_y}"
        elif self.columns is not None:
            default_call += f", columns={self.columns}"

        default_call += ")"

        if self.verbosity <= Verbosity.MEDIUM:
            code = default_call
        else:
            code = (
                get_code(default_correlations)
                + "\n\n"
                + get_code(_get_columns_x_y)
                + "\n\n"
                + get_code(plot_correlation)
                + "\n\n"
                + get_code(plot_correlations)
                + "\n\n"
                + default_call
            )

        cells.append(nbfv4.new_code_cell(code))

    def show(self, df: pd.DataFrame) -> None:
        """Generates correlation plots in the calling notebook.

        Parameters
        ----------
        df : pd.DataFrame
            Data based on which to generate the cell output
        """
        display(Markdown(self.get_title(section_level=2)))
        plot_correlations(
            df=df, columns=self.columns, columns_x=self.columns_x, columns_y=self.columns_y
        )


def default_correlations() -> Dict[str, Callable[[pd.DataFrame], pd.DataFrame]]:
    """
    Default dictionary of bivariate statistics that will be calculated for numerical columns.

    Returns
    -------
    dict
        A dictionary assigning correlation functions to correlation names.
        Dictionary signature: 'CorrelationName': corr_func
    """
    return {
        "pearson": utils.pearson,
        "spearman": utils.spearman,
        "kendall": utils.kendall,
    }


def _get_columns_x_y(
    df: pd.DataFrame,
    columns: Optional[List[str]] = None,
    columns_x: Optional[List[str]] = None,
    columns_y: Optional[List[str]] = None,
) -> Tuple[List[str], List[str]]:
    """
    Helper function to get columns_x and columns_y from provided parameters and dataset.

    Parameters
    ----------
    df : pd.DataFrame
        Dataset to analyze.
    columns : List[str], optional
        Specified columns parameter.
    columns_x : List[str], optional
        Specified columns_x parameter.
    columns_y : List[str], optional
        Specified columns_x parameter.


    Returns
    -------
    columns_x, columns_y: Tuple[List[str], List[str]]
        Resolved columns_x and columns_y.
    """
    if (columns_x is None) != (columns_y is None):
        raise ValueError("Either both or neither of columns_x, columns_y must be specified.")
    if columns_x is None:
        if columns is None:
            columns = list(df.columns)
        columns_x = columns_y = columns
    columns_x = [col for col in columns_x if is_numeric(df[col])]
    columns_y = [col for col in columns_y if is_numeric(df[col])]

    return columns_x, columns_y


def plot_correlations(
    df: pd.DataFrame,
    columns: Optional[List[str]] = None,
    columns_x: Optional[List[str]] = None,
    columns_y: Optional[List[str]] = None,
    pearson: bool = True,
    spearman: bool = True,
    kendall: bool = True,
) -> None:
    """Plots multiple correlations.

    Parameters
    ----------
    df : pd.DataFrame
        Data based on which to plot correlations.
    columns : Optional[List[str]]
        List of columns of df to analyze. All numeric columns of df are used by default.
    pearson : bool (default = True)
        If True, Pearson correlation will be plotted.
    spearman : bool (default = True)
        If True, Spearman correlation will be plotted.
    kendall : bool (default = True)
        If True, Kendall correlation will be plotted.
    """
    correlations = default_correlations()

    # remove correlations which are not to be plotted
    if not pearson:
        correlations.pop("pearson", None)
    if not spearman:
        correlations.pop("spearman", None)
    if not kendall:
        correlations.pop("kendall", None)

    for corr_name, corr_func in correlations.items():
        plot_correlation(df, corr_name, corr_func, columns, columns_x, columns_y)


def plot_correlation(
    df: pd.DataFrame,
    corr_name: str,
    corr_func: Callable[[pd.DataFrame], pd.DataFrame],
    columns: Optional[List[str]] = None,
    columns_x: Optional[List[str]] = None,
    columns_y: Optional[List[str]] = None,
    size_factor: float = 0.7,
    font_size: float = 15,
    color_map: Optional[Any] = None,
) -> None:
    """Plots a correlation heatmap.

    Parameters
    ----------
    df : pd.DataFrame
        Data based on which to plot correlation.
    corr_name : str
        Name of correlation being plotted.
    corr_func : Callable[[np.ndarray, Optional[List[Tuple[str, str]]]], pd.DataFrame]
        Correlation function to be used.
    columns : Optional[List[str]]
        List of columns of df to analyze. All numeric columns of df are used by default.
    size_factor: float (default = 0.7)
        Size of each cell in the table.
    font_size : float (default = 15)
        Size of axis labels of the correlation plot.
    color_map : Any, optional
        Color map compatible with matplotlib/seaborn to use for the correlation plot.
        A divergent red-blue color map is used by default.

    Raises
    ------
    ValueError
        If exactly one of `columns_x`, `columns_y` is specified.
    """
    columns_x, columns_y = _get_columns_x_y(df, columns, columns_x, columns_y)
    if color_map is None:
        color_map = sns.diverging_palette(10, 220, sep=80, n=100)

    # show header
    display(Markdown(f"### {corr_name.capitalize()} Correlation"))

    # calculate correlation between columns
    corr = corr_func(df)
    corr = corr.loc[columns_x, columns_y]

    # plot correlation heatmap
    ax = sns.heatmap(
        corr, cmap=color_map, vmin=-1, vmax=1, square=True, xticklabels=True, yticklabels=True
    )

    # set axes
    ax.set_xticklabels(ax.get_xticklabels(), fontsize=font_size, rotation=90)
    ax.set_yticklabels(ax.get_yticklabels(), fontsize=font_size, rotation=0)
    ax.figure.set_size_inches(len(columns_x) * size_factor + 1, len(columns_y) * size_factor + 1)

    plt.show()


class PairPlot(Section):
    """Generates the Pairplot subsection.

    Parameters
    ----------
    verbosity : Verbosity (default = Verbosity.LOW)
        Verbosity of the code generated in the exported notebook.
    columns : List[str], optional
        Columns on which to plot the pairplot.
        If `columns_x` and `columns_y` are unspecified, then analysis is performed on all pairs
        of `columns`. Otherwise ignored.
        All columns are used by default.
    columns_x : List[str], optional
        If specified, correlation is plotted
        on the cartesian product of `columns_x` and `columns_y`.
        If `columns_x` is specified, then `columns_y` must also be specified.
    columns_y : List[str], optional
        If specified, correlation is plotted
        on the cartesian product of `columns_x` and `columns_y`.
        If `columns_y` is specified, then `columns_x` must also be specified.
    color_col : str, optional
        Name of column according to use for coloring of points and histogram in the pairplot.

    Raises
    ------
    ValueError
        If exactly one of `columns_x`, `columns_y` is specified.
    """

    def __init__(
        self,
        verbosity: Verbosity = Verbosity.LOW,
        columns: Optional[List[str]] = None,
        columns_x: Optional[List[str]] = None,
        columns_y: Optional[List[str]] = None,
        color_col: Optional[str] = None,
    ):
        if (columns_x is None) != (columns_y is None):
            raise ValueError("Either both or neither of columns_x, columns_y must be specified.")
        self.columns_x = columns_x
        self.columns_y = columns_y
        self.color_col = color_col
        super().__init__(verbosity, columns)

    @property
    def name(self) -> str:
        return "Pairplot"

    def required_imports(self) -> List[str]:
        """Returns a list of imports to be put at the top of a generated notebook.

        Returns
        -------
        List[str]
            List of import strings to be added at the top of the generated notebook,
            e.g. ['import pandas as pd', 'import numpy as np'].
        """
        if self.verbosity <= Verbosity.MEDIUM:
            return ["from edvart.report_sections.bivariate_analysis import plot_pairplot"]
        return [
            "from edvart.data_types import is_categorical, is_boolean",
            "import matplotlib.pyplot as plt",
            "import seaborn as sns",
        ]

    def add_cells(self, cells: List[Dict[str, Any]], df: pd.DataFrame) -> None:
        """Adds cells to the list of cells. Cells can be either code cells or markdown cells.

        Parameters
        ----------
        cells : List[Dict[str, Any]]
            List of generated notebook cells which are represented as dictionaries
        df: pd.DataFrame
            Data for which to add the cells.
        """
        section_header = nbfv4.new_markdown_cell(self.get_title(section_level=2))
        cells.append(section_header)

        default_call = "plot_pairplot(df=df"
        if self.columns_x is not None:
            default_call += f", columns_x={self.columns_x}"
            default_call += f", columns_y={self.columns_y}"
        elif self.columns is not None:
            default_call += f", columns={self.columns})"
        if self.color_col is not None:
            default_call += f", color_col='{self.color_col}'"
        default_call += ")"

        if self.verbosity <= Verbosity.MEDIUM:
            code = default_call
        else:
            code = get_code(plot_pairplot) + "\n\n" + default_call

        cells.append(nbfv4.new_code_cell(code))

    def show(self, df: pd.DataFrame) -> None:
        """Generates pairplot in the calling notebook.

        Parameters
        ----------
        df : pd.DataFrame
            Data based on which to generate the cell output
        """
        display(Markdown(self.get_title(section_level=2)))
        plot_pairplot(
            df=df,
            columns=self.columns,
            columns_x=self.columns_x,
            columns_y=self.columns_y,
            color_col=self.color_col,
        )


def plot_pairplot(
    df: pd.DataFrame,
    columns: Optional[List[str]] = None,
    columns_x: Optional[List[str]] = None,
    columns_y: Optional[List[str]] = None,
    allow_categorical: bool = False,
    color_col: Optional[str] = None,
) -> None:
    """Plot a pairplot for each pair of columns.

    Parameters
    ----------
    df : pd.DataFrame
        Data frame for which to plot pairplot.
    columns : Union[List[Tuple[str, str]] or List[str]], optional
        Which columns to plot pairplot for.
        All columns that are not categorical and are not boolean are used by default.
    columns_x : List[str], optional
        If specified, correlation is plotted
        on the cartesian product of `columns_x` and `columns_y`.
        If `columns_x` is specified, then `columns_y` must also be specified.
    columns_y : List[str], optional
        If specified, correlation is plotted
        on the cartesian product of `columns_x` and `columns_y`.
        If `columns_y` is specified, then `columns_x` must also be specified.
    allow_categorical : bool (default = False)
        Whether to allow plotting of categorical columns. If False (default), then even
        explicitly specified columns will be excluded. If True, categorical columns are still
        excluded by default, unless explicitly specified via columns/columns_x/columns_y.
    color_col : str, optional
        Name of column according to use for coloring of points and histogram in the pairplot.

    Raises
    ------
    ValueError
        If exactly one of `columns_x`, `columns_y` is specified.
    """

    def include_column(col: str) -> bool:
        return not is_categorical(df[col]) and not is_boolean(df[col])

    if (columns_x is None) != (columns_y is None):
        raise ValueError("Either both or neither of columns_x, columns_y must be specified.")
    if columns_x is None:
        if columns is None:
            columns = list(filter(include_column, df.columns))
        columns_x = columns
        columns_y = columns
    if not allow_categorical:
        columns_x = list(filter(include_column, columns_x))
        columns_y = list(filter(include_column, columns_y))
    sns.pairplot(df, x_vars=columns_x, y_vars=columns_y, hue=color_col)
    plt.tight_layout()
    plt.show()


class ContingencyTable(Section):
    """Generates the pairwise contingency tables subsection.

    Parameters
    ----------
    verbosity : Verbosity (default = Verbosity.LOW)
        Verbosity of the code generated in the exported notebook.
    columns : List[str], optional
        Columns on which to show contingency tables.
        If `columns_x` and `columns_y` and `columns_pairs` are unspecified,
        then analysis performed on all pairs of `columns`. Otherwise ignored.
        Columns which contain only null values are always excluded. All columns are used by default.
    columns_x : List[str], optional
        If specified, contingency tables are plotted for each pair
        in the cartesian product of `columns_x` and `columns_y`.
        If `columns_x` is specified, then `columns_y` must also be specified.
        Columns which contain only null values are always excluded.
        Ignored if `columns_pairs` is specified.
    columns_y : List[str], optional
        If specified, contingency tables are plotted for each pair
        in the cartesian product of `columns_x` and `columns_y`.
        If `columns_y` is specified, then `columns_x` must also be specified.
        Columns which contain only null values are always excluded.
        Ignored if `columns_pairs` is specified.
    columns_pairs : List[Tuple[str, str]], optional
        If specified, contingency tables are plotted for exactly the specified pairs.
        Columns which contain only null values are always excluded, i.e. if at least one of the
        columns in a pair is excluded, then is excluded.
    """

    def __init__(
        self,
        verbosity: Verbosity = Verbosity.LOW,
        columns: Optional[List[str]] = None,
        columns_x: Optional[List[str]] = None,
        columns_y: Optional[List[str]] = None,
        columns_pairs: Optional[List[Tuple[str, str]]] = None,
    ):
        super().__init__(verbosity, columns)
        self.columns_x = columns_x
        self.columns_y = columns_y
        self.columns_pairs = columns_pairs

    @property
    def name(self) -> str:
        return "Contingency table"

<<<<<<< HEAD
=======
    @staticmethod
    def contingency_tables(
        df: pd.DataFrame,
        columns: Optional[List[str]] = None,
        columns_x: Optional[List[str]] = None,
        columns_y: Optional[List[str]] = None,
        columns_pairs: Optional[List[Tuple[str, str]]] = None,
        table_threshold: int = 30,
    ) -> None:
        """Display a contingency table for each pairs of columns.

        Parameters
        ----------
        df : pd.DataFrame
            Data based on which to create a contingency table.
        columns : List[str], optional
            Which columns to generate pair-wise contingency tables for.
            Columns with more than `table_threshold` unique values are excluded.
            Columns which contain only null values are excluded.
            To override the excluded columns, specify `columns_pairs`.
            Ignored if `columns_x` and `columns_y` or `columns_pairs` is specified.
        columns_x : List[str], optional
            If specified, contingency tables are plotted for each pair
            in the cartesian product of `columns_x` and `columns_y`.
            Columns with more than `table_threshold` unique values are excluded.
            Columns which contain only null values are excluded.
            If `columns_x` is specified, then `columns_y` must also be specified.
            Ignored if `columns_pairs` is specified.
        columns_y : List[str], optional
            If specified, contingency tables are plotted for each pair
            in the cartesian product of `columns_x` and `columns_y`.
            Columns with more than `table_threshold` unique values are excluded.
            Columns which contain only null values are excluded.
            If `columns_y` is specified, then `columns_x` must also be specified.
            Ignored if `columns_pairs` is specified.
        columns_pairs : List[Tuple[str, str]], optional
            If specified, contingency tables are plotted for exactly the specified pairs.
        table_threshold : int (default = 30)
            Maximum number of unique values for a column to be used in contingency table.
            If non-positive, no columns are excluded according to this criterion.
        """

        def include_column(col: str) -> bool:
            n_unique = df[col].nunique()
            return (
                (table_threshold < 0 or n_unique <= table_threshold)
                and (not df[col].isnull().all())
                and n_unique > 1
            )

        if (columns_x is None) != (columns_y is None):
            raise ValueError("Either both or neither of columns_x, columns_y must be specified.")
        if columns is None:
            columns = list(df.columns)
        columns = [col for col in df.columns if include_column(col)]

        if columns_pairs is None:
            if columns_x is None:
                columns_pairs = list(itertools.combinations(columns, 2))
            else:
                columns_pairs = [
                    (col_x, col_y)
                    for (col_x, col_y) in itertools.product(columns_x, columns_y)
                    # Filter out pairs of columns which contain the same column since
                    # they make no sense in a contingency table
                    if col_x != col_y and include_column(col_x) and include_column(col_y)
                ]

        for column1, column2 in columns_pairs:
            ContingencyTable.contingency_table(df, column1, column2)

    @staticmethod
    def contingency_table(
        df: pd.DataFrame,
        columns1: Union[str, List[str]],
        columns2: Union[str, List[str]],
        include_total: bool = True,
        hide_zeros: bool = True,
        scaling_func: Callable[[np.ndarray], np.ndarray] = np.cbrt,
        colormap: Any = "Blues",
        size_factor: float = 0.7,
        fontsize: float = 15,
    ) -> None:
        """
        Show a colored contingency table for the two specified columns or lists of columns.

        Parameters
        ----------
        df : pd.DataFrame
            Data to analyze.
        columns1 : Union[str, List[str]]
            Name of column or list of column names to use in the vertical axis of the table.
        columns2 : Union[str, List[str]]
            Name of column or list of column names to use in the horizontal axis of the table.
        include_total : bool (default = True)
            Whether to include marginal counts.
        hide_zeros : bool (default = True)
            Whether to hide zero values in the table for better readability.
        scaling_func : Callable[["array-like"], "array-like"]
            Function to scale the values for the purpose of coloring for smaller spread.
            Cube root is used by default.
        colormap : Any (default = "Blues")
            Colormap compatible with matplotlib/seaborn.
        size_factor : float (default = 0.7)
            Size of each cell in the table.
        fontsize : float (default = 15)
            Size of the font for axis labels.
        """
        if isinstance(columns1, str):
            columns1 = [columns1]
        if isinstance(columns2, str):
            columns2 = [columns2]
        table = pd.crosstab(
            [df[col] for col in columns1],
            [df[col] for col in columns2],
            margins_name="Total",
            margins=include_total,
        )

        annot = table.replace(0, "") if hide_zeros else table

        ax = sns.heatmap(
            scaling_func(table),
            annot=annot,
            fmt="",
            cbar=False,
            cmap=colormap,
            linewidths=0.1,
            xticklabels=1,
            yticklabels=1,
            annot_kws={"fontsize": fontsize},
            square=True,
        )
        ax.figure.set_size_inches(size_factor * len(table.columns), size_factor * len(table))

        ax.set_xticklabels(ax.get_xticklabels(), fontsize=fontsize)

        ax.set_ylabel(ax.get_ylabel(), fontsize=fontsize)
        ax.set_yticklabels(ax.get_yticklabels(), rotation=0, fontsize=fontsize)

        ax.xaxis.tick_top()
        ax.set_xlabel(ax.get_xlabel(), fontsize=fontsize)
        ax.xaxis.set_label_position("top")

        # Viusally separate the margins
        if include_total:
            ax.vlines(len(table.columns) - 1, ymin=0, ymax=len(table), color="grey")
            ax.hlines(len(table) - 1, xmin=0, xmax=len(table.columns), color="grey")

        plt.show()

>>>>>>> 62875322
    def required_imports(self) -> List[str]:
        """Returns a list of imports to be put at the top of a generated notebook.

        Returns
        -------
        List[str]
            List of import strings to be added at the top of the generated notebook,
            e.g. ['import pandas as pd', 'import numpy as np'].
        """
        if self.verbosity <= Verbosity.MEDIUM:
            return ["from edvart.report_sections.bivariate_analysis import contingency_tables"]
        return [
            "import itertools",
            "from edvart import utils",
            "import seaborn as sns",
            "import matplotlib.pyplot as plt",
        ]

    def add_cells(self, cells: List[Dict[str, Any]], df: pd.DataFrame) -> None:
        """Adds cells to the list of cells. Cells can be either code cells or markdown cells.

        Parameters
        ----------
        cells : List[Dict[str, Any]]
            List of generated notebook cells which are represented as dictionaries
        df: pd.DataFrame
            Data for which to add the cells.
        """
        section_header = nbfv4.new_markdown_cell(self.get_title(section_level=2))
        cells.append(section_header)

        default_call = "contingency_tables(df=df"
        if self.columns_pairs is not None:
            default_call += f", columns_pairs={self.columns_pairs}"
        elif self.columns_x is not None:
            default_call += f", columns_x={self.columns_x}"
            default_call += f", columns_y={self.columns_y}"
        elif self.columns is not None:
            default_call += f", columns={self.columns}"
        default_call += ")"

        if self.verbosity <= Verbosity.MEDIUM:
            code = default_call
        else:
            code = (
                get_code(contingency_tables)
                + "\n\n"
                + get_code(contingency_table)
                + "\n\n"
                + default_call
            )

        cells.append(nbfv4.new_code_cell(code))

    def show(self, df: pd.DataFrame) -> None:
        """Generates contingency table in the calling notebook.

        Parameters
        ----------
        df : pd.DataFrame
            Data based on which to generate the cell output
        """
        display(Markdown(self.get_title(section_level=2)))
        contingency_tables(
            df=df,
            columns=self.columns,
            columns_x=self.columns_x,
            columns_y=self.columns_y,
            columns_pairs=self.columns_pairs,
        )


def contingency_tables(
    df: pd.DataFrame,
    columns: Optional[List[str]] = None,
    columns_x: Optional[List[str]] = None,
    columns_y: Optional[List[str]] = None,
    columns_pairs: Optional[List[Tuple[str, str]]] = None,
    table_threshold: int = 30,
) -> None:
    """Display a contingency table for each pairs of columns.

    Parameters
    ----------
    df : pd.DataFrame
        Data based on which to create a contingency table.
    columns : List[str], optional
        Which columns to generate pair-wise contingency tables for.
        All columns which contain more than 1 unique value are used by default.
        Columns which contain only null values are always excluded.
    columns_x : List[str], optional
        If specified, contingency tables are plotted for each pair
        in the cartesian product of `columns_x` and `columns_y`.
        If `columns_x` is specified, then `columns_y` must also be specified.
        Ignored if `columns_pairs` is specified.
    columns_y : List[str], optional
        If specified, contingency tables are plotted for each pair
        in the cartesian product of `columns_x` and `columns_y`.
        If `columns_y` is specified, then `columns_x` must also be specified.
        Ignored if `columns_pairs` is specified.
    columns_pairs : List[Tuple[str, str]], optional
        If specified, contingency tables are plotted for exactly the specified pairs.
    table_threshold : int (default = 30)
        Maximum number of unique values for a column to be used in contingency table.
        If non-positive, no columns are excluded according to this criterion.
    """

    def include_column(col: str) -> bool:
        n_unique = df[col].nunique()
        return (
            (table_threshold < 0 or n_unique <= table_threshold)
            and (not df[col].isnull().all())
            and n_unique > 1
        )

    if (columns_x is None) != (columns_y is None):
        raise ValueError("Either both or neither of columns_x, columns_y must be specified.")
    if columns_pairs is None:
        if columns_x is None:
            if columns is None:
                columns = [col for col in df.columns if include_column(col)]
            columns_pairs = list(itertools.combinations(columns, 2))
        else:
            columns_pairs = [
                (col_x, col_y)
                for (col_x, col_y) in itertools.product(columns_x, columns_y)
                # Filter out pairs of columns which contain the same column since
                # they make no sense in a contingency table
                if col_x != col_y
            ]

    for column1, column2 in columns_pairs:
        contingency_table(df, column1, column2)


def contingency_table(
    df: pd.DataFrame,
    columns1: Union[str, List[str]],
    columns2: Union[str, List[str]],
    include_total: bool = True,
    hide_zeros: bool = True,
    scaling_func: Callable[[np.ndarray], np.ndarray] = np.cbrt,
    colormap: Any = "Blues",
    size_factor: float = 0.7,
    fontsize: float = 15,
) -> None:
    """
    Show a colored contingency table for the two specified columns or lists of columns.

    Parameters
    ----------
    df : pd.DataFrame
        Data to analyze.
    columns1 : Union[str, List[str]]
        Name of column or list of column names to use in the vertical axis of the table.
    columns2 : Union[str, List[str]]
        Name of column or list of column names to use in the horizontal axis of the table.
    include_total : bool (default = True)
        Whether to include marginal counts.
    hide_zeros : bool (default = True)
        Whether to hide zero values in the table for better readability.
    scaling_func : Callable[["array-like"], "array-like"]
        Function to scale the values for the purpose of coloring for smaller spread.
        Cube root is used by default.
    colormap : Any (default = "Blues")
        Colormap compatible with matplotlib/seaborn.
    size_factor : float (default = 0.7)
        Size of each cell in the table.
    fontsize : float (default = 15)
        Size of the font for axis labels.
    """
    if isinstance(columns1, str):
        columns1 = [columns1]
    if isinstance(columns2, str):
        columns2 = [columns2]
    table = pd.crosstab(
        [df[col] for col in columns1],
        [df[col] for col in columns2],
        margins_name="Total",
        margins=include_total,
    )

    annot = table.replace(0, "") if hide_zeros else table

    ax = sns.heatmap(
        scaling_func(table),
        annot=annot,
        fmt="",
        cbar=False,
        cmap=colormap,
        linewidths=0.1,
        xticklabels=1,
        yticklabels=1,
        annot_kws={"fontsize": fontsize},
        square=True,
    )
    ax.figure.set_size_inches(size_factor * len(table.columns), size_factor * len(table))

    ax.set_xticklabels(ax.get_xticklabels(), fontsize=fontsize)

    ax.set_ylabel(ax.get_ylabel(), fontsize=fontsize)
    ax.set_yticklabels(ax.get_yticklabels(), rotation=0, fontsize=fontsize)

    ax.xaxis.tick_top()
    ax.set_xlabel(ax.get_xlabel(), fontsize=fontsize)
    ax.xaxis.set_label_position("top")

    # Viusally separate the margins
    if include_total:
        ax.vlines(len(table.columns) - 1, ymin=0, ymax=len(table), color="grey")
        ax.hlines(len(table) - 1, xmin=0, xmax=len(table.columns), color="grey")

    plt.show()<|MERGE_RESOLUTION|>--- conflicted
+++ resolved
@@ -775,160 +775,6 @@
     def name(self) -> str:
         return "Contingency table"
 
-<<<<<<< HEAD
-=======
-    @staticmethod
-    def contingency_tables(
-        df: pd.DataFrame,
-        columns: Optional[List[str]] = None,
-        columns_x: Optional[List[str]] = None,
-        columns_y: Optional[List[str]] = None,
-        columns_pairs: Optional[List[Tuple[str, str]]] = None,
-        table_threshold: int = 30,
-    ) -> None:
-        """Display a contingency table for each pairs of columns.
-
-        Parameters
-        ----------
-        df : pd.DataFrame
-            Data based on which to create a contingency table.
-        columns : List[str], optional
-            Which columns to generate pair-wise contingency tables for.
-            Columns with more than `table_threshold` unique values are excluded.
-            Columns which contain only null values are excluded.
-            To override the excluded columns, specify `columns_pairs`.
-            Ignored if `columns_x` and `columns_y` or `columns_pairs` is specified.
-        columns_x : List[str], optional
-            If specified, contingency tables are plotted for each pair
-            in the cartesian product of `columns_x` and `columns_y`.
-            Columns with more than `table_threshold` unique values are excluded.
-            Columns which contain only null values are excluded.
-            If `columns_x` is specified, then `columns_y` must also be specified.
-            Ignored if `columns_pairs` is specified.
-        columns_y : List[str], optional
-            If specified, contingency tables are plotted for each pair
-            in the cartesian product of `columns_x` and `columns_y`.
-            Columns with more than `table_threshold` unique values are excluded.
-            Columns which contain only null values are excluded.
-            If `columns_y` is specified, then `columns_x` must also be specified.
-            Ignored if `columns_pairs` is specified.
-        columns_pairs : List[Tuple[str, str]], optional
-            If specified, contingency tables are plotted for exactly the specified pairs.
-        table_threshold : int (default = 30)
-            Maximum number of unique values for a column to be used in contingency table.
-            If non-positive, no columns are excluded according to this criterion.
-        """
-
-        def include_column(col: str) -> bool:
-            n_unique = df[col].nunique()
-            return (
-                (table_threshold < 0 or n_unique <= table_threshold)
-                and (not df[col].isnull().all())
-                and n_unique > 1
-            )
-
-        if (columns_x is None) != (columns_y is None):
-            raise ValueError("Either both or neither of columns_x, columns_y must be specified.")
-        if columns is None:
-            columns = list(df.columns)
-        columns = [col for col in df.columns if include_column(col)]
-
-        if columns_pairs is None:
-            if columns_x is None:
-                columns_pairs = list(itertools.combinations(columns, 2))
-            else:
-                columns_pairs = [
-                    (col_x, col_y)
-                    for (col_x, col_y) in itertools.product(columns_x, columns_y)
-                    # Filter out pairs of columns which contain the same column since
-                    # they make no sense in a contingency table
-                    if col_x != col_y and include_column(col_x) and include_column(col_y)
-                ]
-
-        for column1, column2 in columns_pairs:
-            ContingencyTable.contingency_table(df, column1, column2)
-
-    @staticmethod
-    def contingency_table(
-        df: pd.DataFrame,
-        columns1: Union[str, List[str]],
-        columns2: Union[str, List[str]],
-        include_total: bool = True,
-        hide_zeros: bool = True,
-        scaling_func: Callable[[np.ndarray], np.ndarray] = np.cbrt,
-        colormap: Any = "Blues",
-        size_factor: float = 0.7,
-        fontsize: float = 15,
-    ) -> None:
-        """
-        Show a colored contingency table for the two specified columns or lists of columns.
-
-        Parameters
-        ----------
-        df : pd.DataFrame
-            Data to analyze.
-        columns1 : Union[str, List[str]]
-            Name of column or list of column names to use in the vertical axis of the table.
-        columns2 : Union[str, List[str]]
-            Name of column or list of column names to use in the horizontal axis of the table.
-        include_total : bool (default = True)
-            Whether to include marginal counts.
-        hide_zeros : bool (default = True)
-            Whether to hide zero values in the table for better readability.
-        scaling_func : Callable[["array-like"], "array-like"]
-            Function to scale the values for the purpose of coloring for smaller spread.
-            Cube root is used by default.
-        colormap : Any (default = "Blues")
-            Colormap compatible with matplotlib/seaborn.
-        size_factor : float (default = 0.7)
-            Size of each cell in the table.
-        fontsize : float (default = 15)
-            Size of the font for axis labels.
-        """
-        if isinstance(columns1, str):
-            columns1 = [columns1]
-        if isinstance(columns2, str):
-            columns2 = [columns2]
-        table = pd.crosstab(
-            [df[col] for col in columns1],
-            [df[col] for col in columns2],
-            margins_name="Total",
-            margins=include_total,
-        )
-
-        annot = table.replace(0, "") if hide_zeros else table
-
-        ax = sns.heatmap(
-            scaling_func(table),
-            annot=annot,
-            fmt="",
-            cbar=False,
-            cmap=colormap,
-            linewidths=0.1,
-            xticklabels=1,
-            yticklabels=1,
-            annot_kws={"fontsize": fontsize},
-            square=True,
-        )
-        ax.figure.set_size_inches(size_factor * len(table.columns), size_factor * len(table))
-
-        ax.set_xticklabels(ax.get_xticklabels(), fontsize=fontsize)
-
-        ax.set_ylabel(ax.get_ylabel(), fontsize=fontsize)
-        ax.set_yticklabels(ax.get_yticklabels(), rotation=0, fontsize=fontsize)
-
-        ax.xaxis.tick_top()
-        ax.set_xlabel(ax.get_xlabel(), fontsize=fontsize)
-        ax.xaxis.set_label_position("top")
-
-        # Viusally separate the margins
-        if include_total:
-            ax.vlines(len(table.columns) - 1, ymin=0, ymax=len(table), color="grey")
-            ax.hlines(len(table) - 1, xmin=0, xmax=len(table.columns), color="grey")
-
-        plt.show()
-
->>>>>>> 62875322
     def required_imports(self) -> List[str]:
         """Returns a list of imports to be put at the top of a generated notebook.
 
@@ -1017,16 +863,22 @@
         Data based on which to create a contingency table.
     columns : List[str], optional
         Which columns to generate pair-wise contingency tables for.
-        All columns which contain more than 1 unique value are used by default.
-        Columns which contain only null values are always excluded.
+        Columns with more than `table_threshold` unique values are excluded.
+        Columns which contain only null values are excluded.
+        To override the excluded columns, specify `columns_pairs`.
+        Ignored if `columns_x` and `columns_y` or `columns_pairs` is specified.
     columns_x : List[str], optional
         If specified, contingency tables are plotted for each pair
         in the cartesian product of `columns_x` and `columns_y`.
+        Columns with more than `table_threshold` unique values are excluded.
+        Columns which contain only null values are excluded.
         If `columns_x` is specified, then `columns_y` must also be specified.
         Ignored if `columns_pairs` is specified.
     columns_y : List[str], optional
         If specified, contingency tables are plotted for each pair
         in the cartesian product of `columns_x` and `columns_y`.
+        Columns with more than `table_threshold` unique values are excluded.
+        Columns which contain only null values are excluded.
         If `columns_y` is specified, then `columns_x` must also be specified.
         Ignored if `columns_pairs` is specified.
     columns_pairs : List[Tuple[str, str]], optional
@@ -1046,10 +898,12 @@
 
     if (columns_x is None) != (columns_y is None):
         raise ValueError("Either both or neither of columns_x, columns_y must be specified.")
+    if columns is None:
+        columns = list(df.columns)
+    columns = [col for col in df.columns if include_column(col)]
+
     if columns_pairs is None:
         if columns_x is None:
-            if columns is None:
-                columns = [col for col in df.columns if include_column(col)]
             columns_pairs = list(itertools.combinations(columns, 2))
         else:
             columns_pairs = [
@@ -1057,11 +911,11 @@
                 for (col_x, col_y) in itertools.product(columns_x, columns_y)
                 # Filter out pairs of columns which contain the same column since
                 # they make no sense in a contingency table
-                if col_x != col_y
+                if col_x != col_y and include_column(col_x) and include_column(col_y)
             ]
 
     for column1, column2 in columns_pairs:
-        contingency_table(df, column1, column2)
+        ContingencyTable.contingency_table(df, column1, column2)
 
 
 def contingency_table(
