from enum import IntEnum

import numpy as np
import pandas as pd

try:
    import pyarrow  # pylint: disable=unused-import
except ImportError:
    PYARROW_PANDAS_BACKEND_AVAILABLE = False
else:
    PYARROW_PANDAS_BACKEND_AVAILABLE = pd.__version__ >= "2.0"


class DataType(IntEnum):
    """Class describe possible data types."""

    NUMERIC = 1
    CATEGORICAL = 2
    BOOLEAN = 3
    DATE = 4
    UNKNOWN = 5
    MISSING = 6
    UNIQUE = 7

    def __str__(self):
        return self.name.lower()


# pylint: disable=too-many-return-statements
def infer_data_type(series: pd.Series) -> DataType:
    """Infers the data type of the series passed in.

    Parameters
    ----------
    series : pd.Series
        Series from which to infer data type.

    Returns
    -------
    DataType
        Inferred custom edvart data type.
    """
    if series.empty:
        return DataType.UNKNOWN
    if is_missing(series):
        return DataType.MISSING
    if is_boolean(series):
        return DataType.BOOLEAN
    if is_date(series):
        return DataType.DATE
    if is_unique(series):
        return DataType.UNIQUE
    if is_categorical(series):
        return DataType.CATEGORICAL
    if is_numeric(series):
        return DataType.NUMERIC

    return DataType.UNKNOWN


def is_unique(series: pd.Series) -> bool:
    """Heuristic to tell if a series is categorical with only unique values.

    Parameters
    ----------
    series : pd.Series
        Series from which to infer data type.

    Returns
    -------
    bool
        Boolean indicating whether series contains only unique values.
    """
    return is_categorical(series) and series.nunique() == len(series)


def is_numeric(series: pd.Series) -> bool:
    """
    Heuristic to tell if a series contains numbers only.

    Parameters
    ----------
    series : pd.Series
        Series from which to infer data type.

    Returns
    -------
    bool
        Boolean indicating whether series contains only numbers.
    """
    if is_missing(series):
        return False
<<<<<<< HEAD
    return pd.api.types.is_numeric_dtype(series)
=======
    # When an unknown dtype is encountered, `np.issubdtype(series.dtype, np.number)`
    # raises a TypeError. This happens for example if `series` is `pd.Categorical`
    # If the dtype is unknown, we treat it as non-numeric, therefore return False.
    try:
        return np.issubdtype(series.dtype, np.number)
    except TypeError:
        return False
>>>>>>> 3180c4d8


def is_missing(series: pd.Series) -> bool:
    """Function to tell if the series contains only missing values.

    Parameters
    ----------
    series : pd.Series
        Series from which to infer data type.

    Returns
    -------
    bool
        True if all values in the series are missing, False otherwise.
    """
    return series.isnull().all()


def is_categorical(series: pd.Series, unique_value_count_threshold: int = 10) -> bool:
    """Heuristic to tell if a series is categorical.

    Parameters
    ---
    series : pd.Series
        Series from which to infer data type.
    unique_value_count_threshold : int
        The number of unique values of the series has to be less than or equal to this number for
        the series to satisfy one of the requirements to be a categorical series.

    Returns
    ---
    bool
        Boolean indicating if series is categorical.
    """
    return (
        not is_missing(series)
        and not is_boolean(series)
        and not is_date(series)
        and (
            (
                series.nunique() <= unique_value_count_threshold
                and pd.api.types.is_integer_dtype(series)
            )
            or pd.api.types.is_string_dtype(series)
        )
    )


def is_boolean(series: pd.Series) -> bool:
    """Heuristic which tells if a series contains only boolean values.

    Parameters
    ----------
    series : pd.Series
        Series from which to infer data type.

    Returns
    -------
    bool
        Boolean indicating if series is boolean.
    """
    return not is_missing(series) and (
        pd.api.types.is_bool_dtype(series) or set(series.unique()) <= {1, 0, pd.NA}
    )


def is_date(series: pd.Series) -> bool:
    """Heuristic which tells if a series is of type date.

    Parameters
    ----------
    series : pd.Series
        Series from which to infer data type.

    Returns
    -------
    bool
        Boolean indicating if series is of type datetime.
    """
    if isinstance(series.dtype, pd.PeriodDtype):
        return True
    if is_missing(series) or is_numeric(series):
        return False
    contains_numerics = np.any(series.astype(str).str.isnumeric())
    if contains_numerics:
        return False
    try:
<<<<<<< HEAD
        converted_series = pd.to_datetime(series, errors="coerce", format="mixed")
=======
        converted_series = pd.to_datetime(
            series.dropna(), errors="coerce", infer_datetime_format=True
        )
>>>>>>> 3180c4d8
    except ValueError:
        return False
    return converted_series.notna().all()<|MERGE_RESOLUTION|>--- conflicted
+++ resolved
@@ -90,17 +90,7 @@
     """
     if is_missing(series):
         return False
-<<<<<<< HEAD
     return pd.api.types.is_numeric_dtype(series)
-=======
-    # When an unknown dtype is encountered, `np.issubdtype(series.dtype, np.number)`
-    # raises a TypeError. This happens for example if `series` is `pd.Categorical`
-    # If the dtype is unknown, we treat it as non-numeric, therefore return False.
-    try:
-        return np.issubdtype(series.dtype, np.number)
-    except TypeError:
-        return False
->>>>>>> 3180c4d8
 
 
 def is_missing(series: pd.Series) -> bool:
@@ -188,13 +178,9 @@
     if contains_numerics:
         return False
     try:
-<<<<<<< HEAD
-        converted_series = pd.to_datetime(series, errors="coerce", format="mixed")
-=======
         converted_series = pd.to_datetime(
-            series.dropna(), errors="coerce", infer_datetime_format=True
+            series.dropna(), errors="coerce"
         )
->>>>>>> 3180c4d8
     except ValueError:
         return False
     return converted_series.notna().all()