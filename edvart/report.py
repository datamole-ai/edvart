--- conflicted
+++ resolved
@@ -7,12 +7,8 @@
 from abc import ABC
 from collections.abc import Sized
 from copy import copy
-<<<<<<< HEAD
+from enum import auto
 from typing import Any, Dict, List, Optional, Tuple, Union
-=======
-from enum import auto
-from typing import List, Optional, Tuple, Union
->>>>>>> eb78c670
 
 import isort
 import nbconvert
