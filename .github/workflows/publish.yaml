--- conflicted
+++ resolved
@@ -3,13 +3,8 @@
 on: workflow_dispatch
 
 env:
-<<<<<<< HEAD
   POETRY_VERSION: 1.6.1
-  CONVCO_VERSION: v0.4.1
-=======
-  POETRY_VERSION: 1.5.1
   CONVCO_VERSION: v0.4.2
->>>>>>> 7ef547b1
   CHANGELOG_FILE: CHANGELOG.md
   FULL_CHANGELOG_FILE: FULL_CHANGELOG.md
 
